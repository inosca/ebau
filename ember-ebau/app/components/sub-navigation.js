import Component from "@glimmer/component";
import { query } from "ember-data-resources";

export default class SubNavigationComponent extends Component {
<<<<<<< HEAD
  @service store;
  @service router;
  @queryManager apollo;

  instanceResources = trackedTask(this, this.fetchInstanceResources, () => [
    this.args.instanceId,
  ]);

  @dropTask
  *fetchInstanceResources() {
    yield Promise.resolve();

    const irs = yield this.store.query("instance-resource", {});

    const ir = irs.find((ir) => ir.link === "distribution");
    if (ir) {
      yield this.fetchDistribution.perform();
      ir.link = `${ir.link}/${this.distribution.id}`;
    }

    return irs;
  }

  @lastValue("fetchDistribution") distribution;
  @dropTask()
  *fetchDistribution() {
    const raw = yield this.apollo.query(
      {
        query: getDistributionCaseQuery,
        fetchPolicy: "network-only",
        variables: { instanceId: this.args.instanceId },
      },
      "allCases.edges.firstObject.node.workItems.edges.firstObject.node.childCase"
    );

    return raw;
  }
=======
  instanceResources = query(this, "instance-resource", () => ({
    instance: this.args.instanceId,
  }));
>>>>>>> 33c93d2e
}<|MERGE_RESOLUTION|>--- conflicted
+++ resolved
@@ -2,47 +2,7 @@
 import { query } from "ember-data-resources";
 
 export default class SubNavigationComponent extends Component {
-<<<<<<< HEAD
-  @service store;
-  @service router;
-  @queryManager apollo;
-
-  instanceResources = trackedTask(this, this.fetchInstanceResources, () => [
-    this.args.instanceId,
-  ]);
-
-  @dropTask
-  *fetchInstanceResources() {
-    yield Promise.resolve();
-
-    const irs = yield this.store.query("instance-resource", {});
-
-    const ir = irs.find((ir) => ir.link === "distribution");
-    if (ir) {
-      yield this.fetchDistribution.perform();
-      ir.link = `${ir.link}/${this.distribution.id}`;
-    }
-
-    return irs;
-  }
-
-  @lastValue("fetchDistribution") distribution;
-  @dropTask()
-  *fetchDistribution() {
-    const raw = yield this.apollo.query(
-      {
-        query: getDistributionCaseQuery,
-        fetchPolicy: "network-only",
-        variables: { instanceId: this.args.instanceId },
-      },
-      "allCases.edges.firstObject.node.workItems.edges.firstObject.node.childCase"
-    );
-
-    return raw;
-  }
-=======
   instanceResources = query(this, "instance-resource", () => ({
     instance: this.args.instanceId,
   }));
->>>>>>> 33c93d2e
 }