--- conflicted
+++ resolved
@@ -9,10 +9,6 @@
     <template type="str">/portal/create.phtml</template>
     <class type="str"></class>
     <hidden type="bool">False</hidden>
-<<<<<<< HEAD
-    <sort type="int">22</sort>
-=======
     <sort type="int">21</sort>
->>>>>>> 558ca90c
   </data>
 </row>
