import Model, { attr, hasMany, belongsTo } from "@ember-data/model";

export default class ServiceModel extends Model {
  @attr("string") name;
  @attr("string") description;
  @attr("string") phone;
  @attr("string") zip;
  @attr("string") city;
  @attr("string") address;
  @attr("string") email;
  @attr("string") website;
<<<<<<< HEAD
  @attr("number") notification;
  @attr("number") responsibilityConstructionControl;
  @hasMany("user", { inverse: "service", async: true }) users;
  @hasMany("activation", { inverse: "service", async: true }) activations;
  @belongsTo("public-service-group", { inverse: null, async: true })
  serviceGroup;
  @belongsTo("service", { inverse: null, async: true }) serviceParent;
=======
  @attr("boolean") notification;
  @attr("boolean") responsibilityConstructionControl;
  @attr("boolean") disabled;
  @hasMany("user") users;
  @hasMany activations;
  @belongsTo("public-service-group") serviceGroup;
  @belongsTo("service", { inverse: null }) serviceParent;
>>>>>>> 33c93d2e
}<|MERGE_RESOLUTION|>--- conflicted
+++ resolved
@@ -9,21 +9,14 @@
   @attr("string") address;
   @attr("string") email;
   @attr("string") website;
-<<<<<<< HEAD
-  @attr("number") notification;
-  @attr("number") responsibilityConstructionControl;
+
+  @attr("boolean") notification;
+  @attr("boolean") responsibilityConstructionControl;
+  @attr("boolean") disabled;
+
   @hasMany("user", { inverse: "service", async: true }) users;
   @hasMany("activation", { inverse: "service", async: true }) activations;
   @belongsTo("public-service-group", { inverse: null, async: true })
   serviceGroup;
   @belongsTo("service", { inverse: null, async: true }) serviceParent;
-=======
-  @attr("boolean") notification;
-  @attr("boolean") responsibilityConstructionControl;
-  @attr("boolean") disabled;
-  @hasMany("user") users;
-  @hasMany activations;
-  @belongsTo("public-service-group") serviceGroup;
-  @belongsTo("service", { inverse: null }) serviceParent;
->>>>>>> 33c93d2e
 }