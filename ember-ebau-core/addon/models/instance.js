import { inject as service } from "@ember/service";
import Model, { attr, belongsTo, hasMany } from "@ember-data/model";
import { queryManager } from "ember-apollo-client";

export default class InstanceModel extends Model {
  @queryManager apollo;

  @service store;

  @attr identifier;
  @attr name;
  @attr calumaForm;
  @attr meta;
  @attr isModification;
  @attr isPaper;
  @attr dossierNumber;
  @attr ebauNumber;
  @attr decision;
  @attr decisionDate;
  @attr involvedAt;
  @attr isAfterDecision;

<<<<<<< HEAD
  @belongsTo("user", { inverse: null, async: true }) user;
  @belongsTo("form", { inverse: null, async: true }) form;
  @belongsTo("instance-state", { inverse: null, async: true }) instanceState;
  @belongsTo("location", { inverse: null, async: true }) location;
=======
  @belongsTo user;
  @belongsTo form;
  @belongsTo instanceState;
  @belongsTo("instance-state") previousInstanceState;
  @belongsTo location;
  @belongsTo("public-service") activeService;
>>>>>>> 33c93d2e

  @hasMany("service", { inverse: null, async: true })
  circulationInitializerServices;
  @hasMany("circulation", { inverse: "instance", async: true }) circulations;
  @hasMany("service", { inverse: null, async: true }) services;
  @hasMany("service", { inverse: null, async: false }) involvedServices;
  @hasMany("instance", { inverse: null, async: true }) linkedInstances;

  unlink() {
    const adapter = this.store.adapterFor("instance");
    return adapter.unlink(this);
  }
}<|MERGE_RESOLUTION|>--- conflicted
+++ resolved
@@ -20,19 +20,13 @@
   @attr involvedAt;
   @attr isAfterDecision;
 
-<<<<<<< HEAD
   @belongsTo("user", { inverse: null, async: true }) user;
   @belongsTo("form", { inverse: null, async: true }) form;
   @belongsTo("instance-state", { inverse: null, async: true }) instanceState;
   @belongsTo("location", { inverse: null, async: true }) location;
-=======
-  @belongsTo user;
-  @belongsTo form;
-  @belongsTo instanceState;
-  @belongsTo("instance-state") previousInstanceState;
-  @belongsTo location;
-  @belongsTo("public-service") activeService;
->>>>>>> 33c93d2e
+  @belongsTo("instance-state", { inverse: null, async: true })
+  previousInstanceState;
+  @belongsTo("public-service", { inverse: null, async: true }) activeService;
 
   @hasMany("service", { inverse: null, async: true })
   circulationInitializerServices;
