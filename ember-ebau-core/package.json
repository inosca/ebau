{
  "name": "ember-ebau-core",
  "version": "0.0.0",
  "description": "The default blueprint for ember-cli addons.",
  "keywords": [
    "ember-addon"
  ],
  "repository": "",
  "license": "MIT",
  "author": "",
  "directories": {
    "doc": "doc",
    "test": "tests"
  },
  "scripts": {
    "build": "ember build --environment=production",
    "lint": "npm-run-all --print-name --aggregate-output --continue-on-error --parallel \"lint:!(fix)\"",
    "lint:fix": "npm-run-all --print-name --aggregate-output --continue-on-error --parallel \"lint:*:fix\"",
    "lint:hbs": "ember-template-lint .",
    "lint:hbs:fix": "ember-template-lint . --fix",
    "lint:js": "eslint . --cache",
    "lint:js:fix": "eslint . --fix",
    "start": "ember serve",
    "test": "npm-run-all --print-name \"lint\" \"test:*\"",
    "test:ember": "ember test"
  },
  "//": [
    "html2canvas svg rendering of highlights seems to break in v1.0.0-rc7 and upwards",
    "potentially also related to missing transform-3d support, but details remain unclear"
  ],
  "dependencies": {
    "@embroider/macros": "1.13.1",
    "@embroider/util": "1.12.0",
    "@faker-js/faker": "8.0.2",
    "@fortawesome/ember-fontawesome": "1.0.1",
    "@fortawesome/free-solid-svg-icons": "6.4.2",
    "@glimmer/component": "1.1.2",
    "@glimmer/tracking": "1.1.2",
    "@projectcaluma/ember-core": "12.3.1",
    "@projectcaluma/ember-form": "12.3.1",
    "@projectcaluma/ember-workflow": "12.3.1",
    "ember-alexandria": "^4.1.0",
    "ember-apollo-client": "4.0.2",
    "ember-auto-import": "2.6.3",
    "ember-can": "4.2.0",
    "ember-cli-babel": "7.26.11",
    "ember-cli-htmlbars": "6.3.0",
    "ember-composable-helpers": "5.0.0",
<<<<<<< HEAD
    "ember-concurrency": "2.3.7",
    "ember-data": "4.8.8",
    "ember-data-resources": "4.0.4",
=======
    "ember-concurrency": "3.0.0",
    "ember-data": "3.28.13",
    "ember-data-resources": "5.0.0",
>>>>>>> 33c93d2e
    "ember-fetch": "8.1.2",
    "ember-file-upload": "8.1.1",
    "ember-flatpickr": "4.0.0",
    "ember-intl": "5.7.2",
    "ember-leaflet": "5.1.1",
    "ember-load-initializers": "2.1.2",
    "ember-resources": "6.4.0",
    "ember-truth-helpers": "3.1.1",
    "ember-uikit": "8.0.0",
    "file-saver": "2.0.5",
    "filesize": "10.0.7",
    "graphql": "15.7.2",
    "html2canvas": "1.0.0-rc.6",
    "leaflet": "1.9.4",
    "luxon": "3.3.0",
    "proj4leaflet": "1.0.2",
    "tracked-built-ins": "3.1.1",
    "tracked-toolbox": "2.0.0",
    "uuid": "9.0.0"
  },
  "devDependencies": {
    "@adfinis/eslint-config": "2.0.0",
    "@babel/core": "7.22.9",
    "@babel/eslint-parser": "7.22.9",
    "@ember/optional-features": "2.0.0",
    "@ember/test-helpers": "3.2.0",
    "@embroider/test-setup": "3.0.1",
    "@projectcaluma/ember-testing": "12.2.0",
    "broccoli-asset-rev": "3.0.0",
    "ember-cli": "4.8.0",
    "ember-cli-dependency-checker": "3.3.2",
    "ember-cli-inject-live-reload": "2.1.0",
    "ember-cli-mirage": "3.0.0-alpha.2",
    "ember-cli-sass": "11.0.1",
    "ember-cli-showdown": "7.0.0",
    "ember-cli-terser": "4.0.2",
    "ember-page-title": "7.0.0",
    "ember-qunit": "7.0.0",
    "ember-resolver": "10.1.1",
    "ember-sinon-qunit": "7.1.4",
    "ember-source": "4.8.6",
    "ember-source-channel-url": "3.0.0",
    "ember-template-lint": "5.11.1",
    "ember-test-selectors": "6.0.0",
    "eslint": "8.45.0",
    "eslint-config-prettier": "8.8.0",
    "eslint-plugin-ember": "11.10.0",
    "eslint-plugin-import": "2.27.5",
    "eslint-plugin-n": "16.0.1",
    "eslint-plugin-prettier": "5.0.0",
    "eslint-plugin-qunit": "8.0.0",
    "loader.js": "4.7.0",
    "miragejs": "0.1.47",
    "npm-run-all": "4.1.5",
    "prettier": "3.0.0",
    "qunit": "2.19.4",
    "qunit-dom": "2.0.0",
    "sass": "1.64.1",
    "sinon": "15.2.0",
    "webpack": "5.88.2"
  },
  "engines": {
    "node": "14.* || 16.* || >= 18"
  },
  "ember": {
    "edition": "octane"
  },
  "ember-addon": {
    "configPath": "tests/dummy/config"
  }
}<|MERGE_RESOLUTION|>--- conflicted
+++ resolved
@@ -46,15 +46,9 @@
     "ember-cli-babel": "7.26.11",
     "ember-cli-htmlbars": "6.3.0",
     "ember-composable-helpers": "5.0.0",
-<<<<<<< HEAD
-    "ember-concurrency": "2.3.7",
+    "ember-concurrency": "3.0.0",
     "ember-data": "4.8.8",
-    "ember-data-resources": "4.0.4",
-=======
-    "ember-concurrency": "3.0.0",
-    "ember-data": "3.28.13",
     "ember-data-resources": "5.0.0",
->>>>>>> 33c93d2e
     "ember-fetch": "8.1.2",
     "ember-file-upload": "8.1.1",
     "ember-flatpickr": "4.0.0",
