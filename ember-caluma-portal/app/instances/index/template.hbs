--- conflicted
+++ resolved
@@ -20,14 +20,6 @@
     <div>
       <label class="uk-form-label" for="type">{{t "instances.type"}}</label>
       <div class="uk-form-controls">
-<<<<<<< HEAD
-        <select class="uk-select" name="type" id="type">
-          <option></option>
-          {{#each getRootForms.lastSuccessful.value as |form|}}
-            <option value={{form.slug}} selected={{eq type form.slug}}>{{form.name}}</option>
-          {{/each}}
-        </select>
-=======
         <PowerSelectMultiple
           @selected={{selectedTypes}}
           @options={{rootForms}}
@@ -35,64 +27,52 @@
           @onchange={{fn (mut selectedTypes)}} as |form|>
           {{form.name}}
         </PowerSelectMultiple>
->>>>>>> 36cdbea3
       </div>
     </div>
     <div>
       <label class="uk-form-label" for="instanceId">{{t "instances.instanceId"}}</label>
       <div class="uk-form-controls">
-<<<<<<< HEAD
-        <input type="text" class="uk-input" name="instanceId" id="instanceId" value={{instanceId}}>
-=======
-        <input type="text" class="uk-input" name="instanceId" value={{this.instanceId}} onchange={{action "updateFilter"}} />
->>>>>>> 36cdbea3
+        <input type="text" class="uk-input" name="instanceId" id="instanceId" value={{this.instanceId}} onchange={{action "updateFilter"}} />
       </div>
     </div>
     <div>
       <label class="uk-form-label" for="ebau">{{t "instances.ebau"}}</label>
       <div class="uk-form-controls">
-<<<<<<< HEAD
-        <input type="text" class="uk-input" name="ebau" id="ebau" value={{ebau}}>
-=======
-        <input type="text" class="uk-input" name="ebau" value={{ebau}} onchange={{action "updateFilter"}}>
->>>>>>> 36cdbea3
+        <input type="text" class="uk-input" name="ebau" id="ebau" value={{ebau}} onchange={{action "updateFilter"}}>
       </div>
     </div>
     <div>
       <label class="uk-form-label" for="parcel">{{t "instances.parcel"}}</label>
       <div class="uk-form-controls">
-<<<<<<< HEAD
-        <input type="text" class="uk-input" name="parcel" id="parcel" value={{parcel}}>
-=======
-        <input type="text" class="uk-input" name="parcel" value={{parcel}} onchange={{action "updateFilter"}}>
->>>>>>> 36cdbea3
+        <input type="text" class="uk-input" name="parcel" id="parcel" value={{parcel}} onchange={{action "updateFilter"}}>
       </div>
     </div>
     <div>
       <label class="uk-form-label" for="address">{{t "instances.address"}}</label>
       <div class="uk-form-controls">
-<<<<<<< HEAD
-        <input type="text" class="uk-input" name="address" id="address" value={{parcel}}>
-=======
-        <input type="text" class="uk-input" name="address" value={{parcel}} onchange={{action "updateFilter"}}>
->>>>>>> 36cdbea3
+        <input type="text" class="uk-input" name="address" id="address" value={{parcel}} onchange={{action "updateFilter"}}>
       </div>
     </div>
     <div>
       <label class="uk-form-label">{{t "instances.submitDate"}}</label>
       <div class="uk-form-controls uk-grid-small uk-child-width-1-2" uk-grid>
         <div>
-<<<<<<< HEAD
-          <PikadayInput class="uk-input" name="submitFrom" aria-label={{t "instances.submitDateFrom"}} @value={{submitFrom}} @useUTC={{true}} />
+          <PikadayInput
+            class="uk-input"
+            @name="submitFrom"
+            @useUTC={{true}}
+            aria-label={{t "instances.submitDateFrom"}}
+            @value={{submitFrom}}
+            @onSelection={{action "updateDate" "submitFrom"}} />
         </div>
         <div>
-          <PikadayInput class="uk-input" name="submitTo" aria-label={{t "instances.submitDateTo"}} @value={{submitTo}} @useUTC={{true}} />
-=======
-          <PikadayInput class="uk-input" @name="submitFrom" @useUTC={{true}} @value={{submitFrom}} @onSelection={{action "updateDate" "submitFrom"}} />
-        </div>
-        <div>
-          <PikadayInput class="uk-input" @name="submitFrom" @useUTC={{true}} @value={{submitTo}} @onSelection={{action "updateDate" "submitTo"}} />
->>>>>>> 36cdbea3
+          <PikadayInput
+            class="uk-input"
+            @name="submitTo"
+            @useUTC={{true}}
+            aria-label={{t "instances.submitDateTo"}}
+            @value={{submitTo}}
+            @onSelection={{action "updateDate" "submitTo"}} />
         </div>
       </div>
     </div>
@@ -179,17 +159,11 @@
   {{#uk-flex horizontal="center" vertical="middle" direction="column"}}
     <div class="uk-text-center uk-width-large">
       <object data="/assets/images/stamp-document.svg" class="uk-width-medium">{{t "instances.new.title"}}</object>
-<<<<<<< HEAD
-      <p class="uk-margin-remove-top uk-text-large">{{t "instances.emptyTitle"}}</p>
-      <p>{{t "instances.emptyText"}}</p>
-      {{#link-to "instances.new" class="uk-button uk-button-primary uk-button-large"}}{{t "instances.new.title"}}{{/link-to}}
-=======
-      <h4 class="uk-margin-remove-top">{{if this.isModifification (t "instances.noModificationTitle") (t "instances.emptyTitle")}}</h4>
+      <p class="uk-margin-remove-top uk-text-large">{{if this.isModifification (t "instances.noModificationTitle") (t "instances.emptyTitle")}}</p>
       <p>{{if this.isModifification (t "instances.noModificationText") (t "instances.emptyText")}}</p>
       {{#unless this.isModifification}}
         <LinkTo @route="instances.new" class="uk-button uk-button-primary uk-button-large">{{t "instances.new.title"}}</LinkTo>
       {{/unless}}
->>>>>>> 36cdbea3
     </div>
   {{/uk-flex}}
 {{/if}}