--- conflicted
+++ resolved
@@ -21,17 +21,11 @@
   date: computed("attributes.date", function() {
     return moment(this.attributes.date);
   }),
-<<<<<<< HEAD
-  tags: computed("attributes.meta.tags", function() {
-    return getWithDefault(this, "attributes.meta.tags", []).map(slug => {
+
+  tags: computed("attributes.context.tags", function() {
+    return getWithDefault(this, "attributes.context.tags", []).map(slug => {
       try {
         const field = this.document.findField(`root.6-dokumente.${slug}`);
-=======
-  tags: computed("attributes.context.tags", function() {
-    return getWithDefault(this, "attributes.context.tags", []).map(slug => {
-      const field = this.document.findField(`root.6-dokumente.${slug}`);
->>>>>>> 71b05ac9
-
         return field.question.label;
       } catch (e) {
         return slug;
