import Route from "@ember/routing/route";
import OIDCApplicationRouteMixin from "ember-simple-auth-oidc/mixins/oidc-application-route-mixin";
import { inject as service } from "@ember/service";
import { getOwner } from "@ember/application";

const DEFAULT_LANG = "de";

export default Route.extend(OIDCApplicationRouteMixin, {
  intl: service(),
  session: service(),
  calumaOptions: service(),

  chooseLanguage() {
    return localStorage.getItem("language") || DEFAULT_LANG;
  },

<<<<<<< HEAD
  chooseLanguage() {
    return localStorage.getItem("language");
  },

  beforeModel(transition) {
    this.intl.setLocale(
      transition.to.queryParams.language ||
      [this.chooseLanguage()] ||
      guessLanguage()
    );
=======
  beforeModel() {
    this.intl.setLocale([this.chooseLanguage()]);
>>>>>>> 5e8db81a

    if (window.top !== window) {
      getOwner(this)
        .lookup("service:-document")
        .querySelector("body")
        .classList.add("embedded");
    }

    this.calumaOptions.registerComponentOverride({
      label: "Karte",
      component: "be-gis"
    });
    this.calumaOptions.registerComponentOverride({
      label: "Einreichen Button",
      component: "be-submit-instance",
      type: "CheckboxQuestion"
    });
    this.calumaOptions.registerComponentOverride({
      label: "Dokument Formular",
      component: "be-documents-form",
      type: "FormQuestion"
    });
    this.calumaOptions.registerComponentOverride({
      label: "Download (PDF)",
      component: "be-download-pdf",
      type: "StaticQuestion"
    });
  }
});<|MERGE_RESOLUTION|>--- conflicted
+++ resolved
@@ -2,33 +2,44 @@
 import OIDCApplicationRouteMixin from "ember-simple-auth-oidc/mixins/oidc-application-route-mixin";
 import { inject as service } from "@ember/service";
 import { getOwner } from "@ember/application";
+import config from "../config/environment";
 
-const DEFAULT_LANG = "de";
+const DEFAULT_LANGUAGE = "de";
+const { languages } = config;
 
 export default Route.extend(OIDCApplicationRouteMixin, {
   intl: service(),
   session: service(),
   calumaOptions: service(),
 
-  chooseLanguage() {
-    return localStorage.getItem("language") || DEFAULT_LANG;
+  getBrowserLanguage() {
+    const preferred = (navigator.languages || [navigator.language]).map(
+      locale => locale.split("-")[0]
+    );
+
+    return preferred.find(lang => languages.includes(lang));
   },
 
-<<<<<<< HEAD
-  chooseLanguage() {
-    return localStorage.getItem("language");
+  getLocalStorageLanguage() {
+    if (languages.includes(localStorage.getItem("language"))) {
+      return localStorage.getItem("language");
+    }
+  },
+
+  getLanguage(queryParamLanguage) {
+    if (languages.includes(queryParamLanguage)) {
+      return queryParamLanguage;
+    }
+
+    return (
+      this.getLocalStorageLanguage() ||
+      this.getBrowserLanguage() ||
+      DEFAULT_LANGUAGE
+    );
   },
 
   beforeModel(transition) {
-    this.intl.setLocale(
-      transition.to.queryParams.language ||
-      [this.chooseLanguage()] ||
-      guessLanguage()
-    );
-=======
-  beforeModel() {
-    this.intl.setLocale([this.chooseLanguage()]);
->>>>>>> 5e8db81a
+    this.intl.setLocale(this.getLanguage(transition.to.queryParams.language));
 
     if (window.top !== window) {
       getOwner(this)
