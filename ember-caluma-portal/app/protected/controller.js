import Controller from "@ember/controller";
import { inject as service } from "@ember/service";
import config from "../config/environment";

const { environment } = config;

export default Controller.extend({
  init() {
    this._super(...arguments);

    this.languages = ["de", "fr"];
  },
  intl: service(),
  session: service(),
  environment,
  actions: {
    setLanguage(language) {
      localStorage.setItem("language", language);
<<<<<<< HEAD
      this.intl.setLocale(localStorage.getItem("language"));
=======
      this.intl.setLocale(localStorage.getItem("lagnuage"));
>>>>>>> 84144eeb
      window.location.reload(true);
    }
  }
});<|MERGE_RESOLUTION|>--- conflicted
+++ resolved
@@ -2,7 +2,7 @@
 import { inject as service } from "@ember/service";
 import config from "../config/environment";
 
-const { environment } = config;
+const { environment, languages } = config;
 
 export default Controller.extend({
   init() {
@@ -15,13 +15,11 @@
   environment,
   actions: {
     setLanguage(language) {
-      localStorage.setItem("language", language);
-<<<<<<< HEAD
-      this.intl.setLocale(localStorage.getItem("language"));
-=======
-      this.intl.setLocale(localStorage.getItem("lagnuage"));
->>>>>>> 84144eeb
-      window.location.reload(true);
+      if (languages.includes(language)) {
+        localStorage.setItem("language", language);
+        this.intl.setLocale(localStorage.getItem("language"));
+        window.location.reload(true);
+      }
     }
   }
 });