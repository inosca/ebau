--- conflicted
+++ resolved
@@ -91,89 +91,4 @@
     "model": "user.usergroup",
     "pk": 3
   }
-<<<<<<< HEAD
-},
-{
-  "model": "user.user",
-  "pk": 1,
-  "fields": {
-    "username": "admin",
-    "password": "0f10da7320c3fad6c1bd4e597992fb83",
-    "name": "super",
-    "surname": "admin",
-    "email": "",
-    "phone": null,
-    "disabled": 0,
-    "language": "de",
-    "last_login": null,
-    "address": null,
-    "city": null,
-    "zip": null
-  }
-},
-{
-  "model": "user.user",
-  "pk": 2,
-  "fields": {
-    "username": "guest",
-    "password": "0f10da7320c3fad6c1bd4e597992fb83",
-    "name": "guest",
-    "surname": "person",
-    "email": "",
-    "phone": null,
-    "disabled": 0,
-    "language": "de",
-    "last_login": null,
-    "address": null,
-    "city": null,
-    "zip": null
-  }
-},
-{
-  "model": "user.user",
-  "pk": 1209,
-  "fields": {
-    "username": "portalUser",
-    "password": "0f10da7320c3fad6c1bd4e597992fb83",
-    "name": "portal",
-    "surname": "person",
-    "email": "",
-    "phone": null,
-    "disabled": 0,
-    "language": "de",
-    "last_login": null,
-    "address": null,
-    "city": null,
-    "zip": null
-  }
-},
-{
-  "model": "user.usergroup",
-  "pk": 1,
-  "fields": {
-    "user": 1,
-    "group": 1,
-    "default_group": 1
-  }
-},
-{
-  "model": "user.usergroup",
-  "pk": 2,
-  "fields": {
-    "user": 2,
-    "group": 2,
-    "default_group": 1
-  }
-},
-{
-  "model": "user.usergroup",
-  "pk": 3,
-  "fields": {
-    "user": 1209,
-    "group": 685,
-    "default_group": 685
-  }
-}
-=======
->>>>>>> a862220a
 ]