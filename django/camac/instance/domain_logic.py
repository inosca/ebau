--- conflicted
+++ resolved
@@ -34,26 +34,11 @@
 caluma_api = CalumaApi()
 
 
-# def permission_aware(group, *args, **kwargs):
-#     method_name = inspect.stack()[1].function
-#     perms = settings.APPLICATION.get("ROLE_PERMISSIONS", {})
-#     perm = perms.get(group.role.name)
-#     permission_func = getattr(CreateInstanceLogic, f"{method_name}_for_{perm}", None)
-#
-#     return permission_func(group, *args, **kwargs) if permission_func else None
-
-
 class CreateInstanceLogic:
-<<<<<<< HEAD
-    @staticmethod
-    def validate(group, data):
-        return permission_aware(group, data) or data
-=======
     @classmethod
     @permission_aware
     def validate(cls, group, data):
         return data
->>>>>>> c7b62cd0
 
     @classmethod
     def validate_for_municipality(cls, data, group):
@@ -410,11 +395,7 @@
     @staticmethod
     def create(
         data,
-<<<<<<< HEAD
         caluma_user,
-=======
-        user,
->>>>>>> c7b62cd0
         camac_user,
         group,
         lead="",
@@ -534,11 +515,7 @@
             is_modification,
             is_paper,
             group,
-<<<<<<< HEAD
             caluma_user,
-=======
-            user,
->>>>>>> c7b62cd0
             lead,
         )
 
