import functools

import pyexcel
import pytest
from django.urls import reverse
from pytest_factoryboy import LazyFixture
from rest_framework import status

from camac.core.models import WorkflowEntry
from camac.instance import serializers


@pytest.mark.parametrize("instance_state__name,instance__creation_date", [
    ('new', "2018-04-17T09:31:56+02:00")
])
@pytest.mark.parametrize("role__name,instance__user,num_queries,editable", [
    ('Applicant', LazyFixture('admin_user'), 14, {'form', 'document'}),
    ('Canton', LazyFixture('user'), 14, {'document'}),
    ('Municipality', LazyFixture('user'), 14, {'document'}),
    ('Service', LazyFixture('user'), 14, {'document'}),
])
def test_instance_list(admin_client, instance, activation, num_queries, group,
                       django_assert_num_queries, editable,
                       group_location_factory):
    url = reverse('instance-list')

    # verify that two locations may be assigned to group
    group_location_factory(group=group)

    included = serializers.InstanceSerializer.included_serializers
    with django_assert_num_queries(num_queries):
        response = admin_client.get(url, data={
            'include': ','.join(included.keys()),
            'creation_date_before': '17.04.2018',
            'creation_date_after': '17.04.2018'
        })
    assert response.status_code == status.HTTP_200_OK

    json = response.json()
    assert len(json['data']) == 1
    assert json['data'][0]['id'] == str(instance.pk)
    assert set(json['data'][0]['meta']['editable']) == set(editable)
    # included previous_instance_state and instance_state are the same
    assert len(json['included']) == len(included) - 1


@pytest.mark.parametrize("role__name,instance__user", [
    ('Applicant', LazyFixture('admin_user')),
])
def test_instance_detail(admin_client, instance):
    url = reverse('instance-detail', args=[instance.pk])

    response = admin_client.get(url)
    assert response.status_code == status.HTTP_200_OK


@pytest.mark.parametrize("instance__identifier", ['00-00-000'])
@pytest.mark.parametrize("form_field__name", ['name'])
@pytest.mark.parametrize("role__name,instance__user", [
    ('Applicant', LazyFixture('admin_user')),
])
@pytest.mark.parametrize("form_field__value,search", [
    ('simpletext', 'simple'),
    (['list', 'value'], 'list'),
    ({'key': ['l-list-d', ['b-list-d']]}, 'list'),
])
def test_instance_search(admin_client, instance, form_field, search):
    url = reverse('instance-list')

    response = admin_client.get(url, {'search': search})
    assert response.status_code == status.HTTP_200_OK
    json = response.json()
    assert len(json['data']) == 1
    assert json['data'][0]['id'] == str(instance.pk)


@pytest.mark.parametrize("role__name,instance__user", [
    ('Applicant', LazyFixture('admin_user')),
])
def test_instance_filter_fields(admin_client, instance, form_field_factory):

    filters = {}

    for i in range(4):
        value = str(i)
        form_field_factory(name=value, value=value, instance=instance)
        filters['fields[' + value + ']'] = value

    url = reverse('instance-list')

    response = admin_client.get(url, filters)
    assert response.status_code == status.HTTP_200_OK
    json = response.json()
    assert len(json['data']) == 1


@pytest.mark.parametrize("instance_state__name,instance__identifier", [
    ('new', '00-00-000'),
])
@pytest.mark.parametrize("role__name,instance__user,status_code", [
    ('Applicant', LazyFixture('admin_user'), status.HTTP_400_BAD_REQUEST),
    ('Canton', LazyFixture('user'), status.HTTP_403_FORBIDDEN),
    ('Municipality', LazyFixture('user'), status.HTTP_403_FORBIDDEN),
    ('Service', LazyFixture('user'), status.HTTP_404_NOT_FOUND),
    ('Unknown', LazyFixture('user'), status.HTTP_404_NOT_FOUND),
])
def test_instance_update(admin_client, instance, location_factory,
                         form_factory, status_code):
    url = reverse('instance-detail', args=[instance.pk])

    data = {
        'data': {
            'type': 'instances',
            'id': instance.pk,
            'relationships': {
                'form': {
                    'data': {
                        'type': 'forms',
                        'id': form_factory().pk
                    }
                },
                'location': {
                    'data': {
                        'type': 'locations',
                        'id': location_factory().pk
                    }
                },
            }
        }
    }

    response = admin_client.patch(url, data=data)
    assert response.status_code == status_code


@pytest.mark.parametrize("role__name,instance__user", [
    ('Applicant', LazyFixture('admin_user')),
    ('Canton', LazyFixture('user')),
    ('Municipality', LazyFixture('user')),
    ('Service', LazyFixture('user')),
    ('Unknown', LazyFixture('user')),
])
def test_instance_destroy(admin_client, instance):
    url = reverse('instance-detail', args=[instance.pk])

    response = admin_client.delete(url)
    assert response.status_code == status.HTTP_403_FORBIDDEN


@pytest.mark.parametrize("instance_state__name", [
    'new',
])
def test_instance_create(admin_client, admin_user, form,
                         instance_state):
    url = reverse('instance-list')

    data = {
        'data': {
            'type': 'instances',
            'id': None,
            'relationships': {
                'form': {
                    'data': {
                        'type': 'forms',
                        'id': form.pk
                    }
                },
            }
        }
    }

    response = admin_client.post(url, data=data)
    assert response.status_code == status.HTTP_201_CREATED

    json = response.json()

    url = reverse('instance-list')
    response = admin_client.post(url, data=json)
    assert response.status_code == status.HTTP_201_CREATED

    assert json['data']['attributes']['modification-date'] < (
        response.json()['data']['attributes']['modification-date']
    )


@pytest.mark.freeze_time('2017-7-27')
@pytest.mark.parametrize(
    "instance__user,location__communal_federal_number,instance_state__name",
    [(LazyFixture('admin_user'), '1311', 'new')]
)
@pytest.mark.parametrize("attachment__name", ['dokument-parzelle.pdf'])
@pytest.mark.parametrize("role__name,instance__location,form__name,status_code", [  # noqa: E501
    ('Applicant', LazyFixture('location'), 'baugesuch', status.HTTP_200_OK),
    ('Applicant', LazyFixture('location'), '', status.HTTP_400_BAD_REQUEST),
    ('Applicant', None, 'baugesuch', status.HTTP_400_BAD_REQUEST),
    (
        'Applicant',
        LazyFixture(lambda location_factory: location_factory()),
        'baugesuch',
        status.HTTP_400_BAD_REQUEST
    ),
])
def test_instance_submit(admin_client, admin_user, form, form_field_factory,
                         instance, instance_state, instance_state_factory,
                         status_code, role_factory, group_factory, settings,
                         group_location_factory, attachment, workflow_item,
                         notification_template, mailoutbox):

    settings.APPLICATION['SUBMIT']['NOTIFICATION_TEMPLATE'] = (
        notification_template.pk
    )
    settings.APPLICATION['SUBMIT']['WORKFLOW_ITEM'] = workflow_item.pk

    # only create group in a successful run
    if status_code == status.HTTP_200_OK:
        role = role_factory(name='Municipality')
        group = group_factory(role=role)
        group_location_factory(group=group, location=instance.location)

    instance_state_factory(name='subm')
    url = reverse('instance-submit', args=[instance.pk])
    add_field = functools.partial(form_field_factory, instance=instance)

    add_field(name='kategorie-des-vorhabens', value=['Anlage(n)'])
    add_field(name='hohe-der-anlage', value=12.5)
    add_field(name='hohe-der-anlage-gte', value='Test')
    add_field(name='kosten-der-anlage', value=10001)
    add_field(name='kosten-der-anlage-gt', value='Test')
    add_field(name='tiefe-der-bohrung', value=10)
    add_field(name='tiefe-der-bohrung-lte', value='Test')
    add_field(name='durchmesser-der-bohrung', value=9)
    add_field(name='durchmesser-der-bohrung-lt', value='Test')
    add_field(name='bewilligung-bohrung', value='Ja')
    add_field(name='bohrungsdaten', value='Test')
    add_field(name='anlagen-mit-erheblichen-schadstoffemissionen',
              value='Ja')
    add_field(name='anlagen-mit-erheblichen-schadstoffemissionen-welche',
              value='Test')
    add_field(name='grundeigentumerschaft', value=[{'name': 'Bund'}])
    add_field(
        name='gwr',
        value=[{'name': 'Name', 'wohnungen': [{'stockwerk': '1OG'}]}]
    )
<<<<<<< HEAD
    add_field(name='art-der-anlage', value=['Solaranlage', 'Antennen'])
    add_field(name='art-der-befestigten-flache', value='Lagerplatz')
    add_field(name='grundeigentumerschaft-bund-abteilung', value='Test')
=======
>>>>>>> f44ca51e

    response = admin_client.post(url)
    assert response.status_code == status_code

    if status_code == status.HTTP_200_OK:
        json = response.json()
        assert json['data']['attributes']['identifier'] == '11-17-001'
        assert set(json['data']['meta']['editable']) == set()

        instance.refresh_from_db()
        assert instance.instance_state.name == 'subm'

        assert len(mailoutbox) == 1
        mail = mailoutbox[0]
        mail.subject == notification_template.subject

        assert WorkflowEntry.objects.filter(
            instance=instance, workflow_item=workflow_item).exists()


@pytest.mark.parametrize("role__name", ['Canton'])
def test_instance_export(admin_client, user, instance_factory,
                         django_assert_num_queries, form_field_factory):
    url = reverse('instance-export')
    instances = instance_factory.create_batch(2, user=user)
    instance = instances[0]

    add_field = functools.partial(form_field_factory, instance=instance)
    add_field(name='projektverfasser-planer', value=[
        {'name': 'Muster Hans'}, {'name': 'Beispiel Jean'},
    ])
    add_field(name='bezeichnung', value='Bezeichnung')

    with django_assert_num_queries(7):
        response = admin_client.get(url)
    assert response.status_code == status.HTTP_200_OK

    book = pyexcel.get_book(
        file_content=response.content, file_type='xlsx'
    )
    # bookdict is a dict of tuples(name, content)
    sheet = book.bookdict.popitem()[1]
    assert len(sheet) == len(instances)
    row = sheet[0]
    assert row[4] == 'Muster Hans, Beispiel Jean'
    assert row[5] == 'Bezeichnung'


@pytest.mark.freeze_time('2017-7-27')
@pytest.mark.parametrize("location__communal_federal_number", [
    '1311',
])
def test_instance_generate_identifier(db, instance, instance_factory):
    instance_factory(identifier='11-17-010')
    serializer = serializers.InstanceSubmitSerializer(instance)
    identifier = serializer.generate_identifier()

    assert identifier == '11-17-011'<|MERGE_RESOLUTION|>--- conflicted
+++ resolved
@@ -241,12 +241,6 @@
         name='gwr',
         value=[{'name': 'Name', 'wohnungen': [{'stockwerk': '1OG'}]}]
     )
-<<<<<<< HEAD
-    add_field(name='art-der-anlage', value=['Solaranlage', 'Antennen'])
-    add_field(name='art-der-befestigten-flache', value='Lagerplatz')
-    add_field(name='grundeigentumerschaft-bund-abteilung', value='Test')
-=======
->>>>>>> f44ca51e
 
     response = admin_client.post(url)
     assert response.status_code == status_code
