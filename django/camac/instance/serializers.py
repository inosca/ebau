import json
import re
from collections import namedtuple
from datetime import timedelta
from io import StringIO
from logging import getLogger

from caluma.caluma_core.events import send_event
from caluma.caluma_form import models as form_models
from caluma.caluma_form.validators import CustomValidationError
from caluma.caluma_workflow import api as workflow_api, models as workflow_models
from caluma.caluma_workflow.events import post_create_work_item
from django.conf import settings
from django.contrib.auth import get_user_model
from django.core.management import call_command
from django.db import transaction
from django.db.models import Q
from django.utils import timezone
from django.utils.translation import gettext as _, gettext_noop
from rest_framework import exceptions
from rest_framework_json_api import relations, serializers

from camac.caluma.api import CalumaApi
from camac.constants import kt_bern as be_constants
from camac.core.models import (
    Answer,
    InstanceLocation,
    InstanceService,
    ProposalActivation,
    WorkflowEntry,
    WorkflowItem,
)
from camac.core.serializers import MultilingualField, MultilingualSerializer
from camac.core.utils import create_history_entry, generate_ebau_nr
from camac.document.models import AttachmentSection
from camac.echbern.signals import (
    change_responsibility,
    instance_submitted,
    sb1_submitted,
    sb2_submitted,
)
from camac.instance.master_data import MasterData
from camac.instance.mixins import InstanceEditableMixin, InstanceQuerysetMixin
from camac.notification.utils import send_mail
from camac.user.models import Group, Service
from camac.user.permissions import permission_aware
from camac.user.relations import (
    CurrentUserResourceRelatedField,
    FormDataResourceRelatedField,
    GroupResourceRelatedField,
    ServiceResourceRelatedField,
)
from camac.user.serializers import CurrentGroupDefault, CurrentServiceDefault

from ..utils import get_paper_settings
from . import document_merge_service, domain_logic, models, validators

SUBMIT_DATE_CHAPTER = 100001
SUBMIT_DATE_QUESTION_ID = 20036
SUBMIT_DATE_FORMAT = "%Y-%m-%dT%H:%M:%S%z"
WORKFLOW_ITEM_DOSSIEREINGANG_UR = 10
WORKFLOW_ITEM_DOSSIER_ERFASST_UR = 12

request_logger = getLogger("django.request")

caluma_api = CalumaApi()


class NewInstanceStateDefault(object):
    def __call__(self):
        return models.InstanceState.objects.get(name="new")


class InstanceStateSerializer(MultilingualSerializer, serializers.ModelSerializer):
    class Meta:
        model = models.InstanceState
        fields = ("name", "description")


class FormSerializer(serializers.ModelSerializer):
    class Meta:
        model = models.Form
        fields = ("name", "description")


class InstanceSerializer(InstanceEditableMixin, serializers.ModelSerializer):
    editable = serializers.SerializerMethodField()
    access_type = serializers.SerializerMethodField()
    user = CurrentUserResourceRelatedField()
    group = GroupResourceRelatedField(default=CurrentGroupDefault())

    instance_state = serializers.ResourceRelatedField(
        queryset=models.InstanceState.objects.filter(name="new"),
        default=NewInstanceStateDefault(),
    )

    previous_instance_state = serializers.ResourceRelatedField(
        queryset=models.InstanceState.objects.filter(name="new"),
        default=NewInstanceStateDefault(),
    )

    involved_services = relations.SerializerMethodResourceRelatedField(
        source="get_involved_services", model=Service, read_only=True, many=True
    )

    @permission_aware
    def get_access_type(self, obj):
        access_type = None

        if obj.involved_applicants.filter(
            invitee=self.context["request"].user
        ).exists():
            access_type = "applicant"

        return access_type

    def get_access_type_for_municipality(self, obj):
        return "municipality"

    def get_access_type_for_service(self, obj):
        return "service"

    def get_involved_services(self, obj):
        filters = Q(pk__in=obj.circulations.values("activations__service__pk"))

        if settings.APPLICATION.get("USE_INSTANCE_SERVICE"):
            filters |= Q(pk__in=obj.services.values("pk"))
        elif obj.group and obj.group.service:
            filters |= Q(pk=obj.group.service.pk)

        return Service.objects.filter(filters).distinct()

    included_serializers = {
        "location": "camac.user.serializers.LocationSerializer",
        "user": "camac.user.serializers.UserSerializer",
        "group": "camac.user.serializers.GroupSerializer",
        "form": FormSerializer,
        "instance_state": InstanceStateSerializer,
        "previous_instance_state": InstanceStateSerializer,
        "circulations": "camac.circulation.serializers.CirculationSerializer",
        "services": "camac.user.serializers.ServiceSerializer",
        "involved_services": "camac.user.serializers.ServiceSerializer",
    }

    def validate_location(self, location):
        if self.instance and self.instance.identifier:
            if self.instance.location != location:
                raise exceptions.ValidationError(_("Location may not be changed."))

        return location

    def validate_form(self, form):
        if self.instance and self.instance.identifier:
            if self.instance.form != form:
                raise exceptions.ValidationError(_("Form may not be changed."))

        return form

    @transaction.atomic
    def create(self, validated_data):
        instance = super().create(validated_data)

        instance.involved_applicants.create(
            user=self.context["request"].user,
            invitee=self.context["request"].user,
            created=timezone.now(),
            email=self.context["request"].user.email,
        )

        if instance.location_id is not None:
            self._update_instance_location(instance)

        return instance

    @transaction.atomic
    def update(self, instance, validated_data):
        validated_data["modification_date"] = timezone.now()
        old_location_id = instance.location_id
        instance = super().update(instance, validated_data)

        if instance.location_id != old_location_id:
            self._update_instance_location(instance)

        return instance

    def _update_instance_location(self, instance):
        """
        Set the location also in the InstanceLocation table.

        The API uses the location directly on the instance,
        but some Camac core functions need the location in
        the InstanceLocation table.
        """
        InstanceLocation.objects.filter(instance=instance).delete()
        if instance.location_id is not None:
            InstanceLocation.objects.create(
                instance=instance, location_id=instance.location_id
            )

    class Meta:
        model = models.Instance
        meta_fields = ("editable", "access_type")
        fields = (
            "instance_id",
            "instance_state",
            "identifier",
            "location",
            "form",
            "user",
            "group",
            "creation_date",
            "modification_date",
            "previous_instance_state",
            "circulations",
            "services",
            "involved_services",
        )
        read_only_fields = (
            "circulations",
            "creation_date",
            "identifier",
            "modification_date",
            "services",
            "involved_services",
        )


class SchwyzInstanceSerializer(InstanceSerializer):
    @transaction.atomic
    def create(self, validated_data):
        instance = super().create(validated_data)

        case = workflow_api.start_case(
            workflow=workflow_models.Workflow.objects.get(pk="building-permit"),
            form=form_models.Form.objects.get(pk="baugesuch"),
            user=self.context["request"].caluma_info.context.user,
            meta={"camac-instance-id": instance.pk},
        )

        instance.case = case
        instance.save()

        return instance


class CamacInstanceChangeFormSerializer(serializers.Serializer):
    """Handle changing the form of an instance."""

    form = serializers.CharField()

    def validate_form(self, value):
        if value not in settings.APPLICATION.get("INTERCHANGEABLE_FORMS", []):
            raise exceptions.ValidationError(
                _("'%(form)s' is not a valid form type") % {"form": value}
            )

        return value

    def validate(self, data):
        if self.instance.form.name not in settings.APPLICATION.get(
            "INTERCHANGEABLE_FORMS", []
        ):
            raise exceptions.ValidationError(
                _("The current form '%(form)s' can't be changed")
                % {"form": self.instance.form.name}
            )
        elif self.instance.form.name == data["form"]:
            raise exceptions.ValidationError(
                _(
                    _("Form is already of type '%(form)s', nothing to do.")
                    % {"form": data["form"]}
                )
            )

        return data

    @transaction.atomic
    def update(self, instance, validated_data):
        previous_form = instance.form
        instance.form = models.Form.objects.get(name=validated_data["form"])

        instance.save()

        meta, _ = models.FormField.objects.get_or_create(
            instance=instance, name="meta", defaults={"value": json.dumps({})}
        )
        meta_value = json.loads(meta.value)
        meta_value["formChange"] = {"name": previous_form.name, "id": previous_form.pk}
        meta.value = json.dumps(meta_value)
        meta.save()

        work_item = instance.case.work_items.get(
            task_id=settings.APPLICATION["CALUMA"]["REJECTION_TASK"],
            status=workflow_models.WorkItem.STATUS_READY,
        )

        workflow_api.complete_work_item(
            work_item=work_item,
            user=self.context["request"].caluma_info.context.user,
            context={
                "notification-body": f'Die Leitbehörde hat ihr Gesuch von "{previous_form.description}" zu "{instance.form.description}" umgewandelt, da der vorherige Gesuchstyp inkorrekt war. Ergänzen Sie bitte die fehlenden Angaben und reichen das Gesuch nochmals ein. - Besten Dank für Ihr Verständnis.'
            },
        )

        create_history_entry(
            instance,
            self.context["request"].user,
            f'Dossier wurde von "{previous_form.description}" zu "{instance.form.description}" umgewandelt',
        )

        return instance

    class Meta:
        resource_name = "instance-change-forms"


class CalumaInstanceSerializer(InstanceSerializer, InstanceQuerysetMixin):
    # TODO once more than one Camac-NG project uses Caluma as a form
    # this serializer needs to be split up into what is actually
    # Caluma and what is project specific
    permissions = serializers.SerializerMethodField()

    instance_state = serializers.ResourceRelatedField(
        queryset=models.InstanceState.objects.filter(name="new"),
        default=NewInstanceStateDefault(),
    )

    previous_instance_state = serializers.ResourceRelatedField(
        queryset=models.InstanceState.objects.filter(name="new"),
        default=NewInstanceStateDefault(),
    )

    # TODO fix this for UR
    form = serializers.ResourceRelatedField(
        queryset=models.Form.objects.all(), default=lambda: models.Form.objects.first()
    )

    caluma_form = serializers.SerializerMethodField()

    is_paper = serializers.SerializerMethodField()  # "Papierdossier
    is_modification = serializers.SerializerMethodField()  # "Projektänderung"
    copy_source = serializers.CharField(required=False, write_only=True)
    extend_validity_for = serializers.IntegerField(required=False, write_only=True)
    year = serializers.IntegerField(required=False, write_only=True)

    public_status = serializers.SerializerMethodField()

    active_service = relations.SerializerMethodResourceRelatedField(
        source="get_active_service", model=Service, read_only=True
    )

    responsible_service_users = relations.SerializerMethodResourceRelatedField(
        source="get_responsible_service_users",
        model=get_user_model(),
        many=True,
        read_only=True,
    )
    rejection_feedback = serializers.SerializerMethodField()
    name = serializers.SerializerMethodField()

    def get_is_paper(self, instance):
        return CalumaApi().is_paper(instance)

    def get_is_modification(self, instance):
        return CalumaApi().is_modification(instance)

    def get_caluma_form(self, instance):
        return CalumaApi().get_form_slug(instance)

    def get_active_service(self, instance):
        return instance.responsible_service(filter_type="municipality")

    def get_responsible_service_users(self, instance):
        return get_user_model().objects.filter(
            pk__in=instance.responsible_services.filter(
                service=self.context["request"].group.service
            ).values("responsible_user")
        )

    def get_public_status(self, instance):
        config = settings.APPLICATION["CALUMA"].get("PUBLIC_STATUS")
        if not config:
            return instance.instance_state.name

        return config.get("MAP", {}).get(
            instance.instance_state_id, config.get("DEFAULT", "")
        )

    included_serializers = {
        **InstanceSerializer.included_serializers,
        "active_service": "camac.user.serializers.PublicServiceSerializer",
        "responsible_service_users": "camac.user.serializers.UserSerializer",
        "involved_applicants": "camac.applicants.serializers.ApplicantSerializer",
    }

    def _is_read_only(self):
        group = self.context["request"].group

        return group.role.name.endswith("-readonly") if group else False

    @permission_aware
    def _get_main_form_permissions(self, instance):
        permissions = set(["read"])

        if instance.instance_state.name == "new":
            permissions.add("write")

        return permissions

    def _get_main_form_permissions_for_coordination(self, instance):
        state = instance.instance_state.name
        permissions = set()

        if state != "new":
            permissions.add("read")

        # COMM is needed for "Bundesstelle"
        if state in ["comm", "ext", "circ", "redac", "old"]:
            permissions.add("write")
        return permissions

    def _get_main_form_permissions_for_service(self, instance):
        if instance.instance_state.name == "new":
            return set()

        return set(["read"])

    def _get_main_form_permissions_for_municipality(self, instance):
        state = instance.instance_state.name
        is_paper = CalumaApi().is_paper(instance)
        service_group = self.context["request"].group.service.service_group.pk
        role = self.context["request"].group.role.pk
        permissions = set()

        if state != "new":
            permissions.add("read")

        if (
            state
            in settings.APPLICATION.get("INSTANCE_PERMISSIONS", {}).get(
                "MUNICIPALITY_WRITE", []
            )
            and not self._is_read_only()
        ):
            permissions.add("write")

        if (
            is_paper
            and service_group in get_paper_settings()["ALLOWED_SERVICE_GROUPS"]
            and role in get_paper_settings()["ALLOWED_ROLES"]
            and state == "new"
        ):
            permissions.update(["read", "write"])

        return permissions

    def _get_main_form_permissions_for_support(self, instance):
        return set(["read", "write"])

    @permission_aware
    def _get_sb1_form_permissions(self, instance):
        state = instance.instance_state.name
        permissions = set()

        if state in ["sb1", "sb2", "conclusion"]:
            permissions.add("read")

        if state == "sb1":
            permissions.add("write")

        return permissions

    def _get_sb1_form_permissions_for_service(self, instance):
        if instance.instance_state.name in ["sb2", "conclusion"]:
            return set(["read"])

        return set()

    def _get_sb1_form_permissions_for_municipality(self, instance):
        state = instance.instance_state.name
        is_paper = CalumaApi().is_paper(instance)
        service_group = self.context["request"].group.service.service_group
        role = self.context["request"].group.role

        permissions = set()

        if (
            state in ["sb2", "conclusion"]
            and service_group.name == "construction-control"
        ):
            permissions.add("read")

        if (
            state == "sb1"
            and is_paper
            and service_group.pk in get_paper_settings("sb1")["ALLOWED_SERVICE_GROUPS"]
            and role.pk in get_paper_settings("sb1")["ALLOWED_ROLES"]
        ):
            permissions.update(["read", "write"])

        return permissions

    def _get_sb1_form_permissions_for_support(self, instance):
        return ["read", "write"]

    @permission_aware
    def _get_sb2_form_permissions(self, instance):
        state = instance.instance_state.name
        permissions = set()

        if state in ["sb2", "conclusion"]:
            permissions.add("read")

        if state == "sb2":
            permissions.add("write")

        return permissions

    def _get_sb2_form_permissions_for_service(self, instance):
        if instance.instance_state.name == "conclusion":
            return set(["read"])

        return set()

    def _get_sb2_form_permissions_for_municipality(self, instance):
        state = instance.instance_state.name
        is_paper = CalumaApi().is_paper(instance)
        service_group = self.context["request"].group.service.service_group
        role = self.context["request"].group.role.pk

        permissions = set()

        if state == "conclusion" and service_group.name == "construction-control":
            permissions.add("read")

        if (
            state == "sb2"
            and is_paper
            and service_group.pk in get_paper_settings("sb2")["ALLOWED_SERVICE_GROUPS"]
            and role in get_paper_settings("sb2")["ALLOWED_ROLES"]
        ):
            permissions.update(["read", "write"])

        return permissions

    def _get_sb2_form_permissions_for_support(self, instance):
        return ["read", "write"]

    @permission_aware
    def _get_nfd_form_permissions(self, instance):
        return CalumaApi().get_nfd_form_permissions(instance)

    def _get_nfd_form_permissions_for_service(self, instance):
        return set()

    def _get_nfd_form_permissions_for_municipality(self, instance):
        permissions = set(["read"])

        if (
            instance.instance_state.name
            in [
                "circulation_init",
                "circulation",
                "coordination",
                "in_progress_internal",
            ]
            and not self._is_read_only()
        ):
            permissions.add("write")

        return permissions

    def _get_nfd_form_permissions_for_support(self, instance):
        return set(["read", "write"])

    @permission_aware
    def _get_dossierpruefung_form_permissions(self, instance):
        return set()

    def _get_dossierpruefung_form_permissions_for_service(self, instance):
        if instance.instance_state.name in ["new", "subm", "correction"]:
            return set()

        return set(["read"])

    def _get_dossierpruefung_form_permissions_for_municipality(self, instance):
        permissions = set(["read"])

        if (
            instance.instance_state.name
            in [
                "circulation_init",
                "circulation",
                "coordination",
                "in_progress_internal",
            ]
            and not self._is_read_only()
        ):
            permissions.add("write")

        return permissions

    def _get_dossierpruefung_form_permissions_for_support(self, instance):
        return set(["read", "write"])

    @permission_aware
    def _get_publikation_form_permissions(self, instance):
        return set()

    def _get_publikation_form_permissions_for_service(self, instance):
        return set(["read"])

    def _get_publikation_form_permissions_for_municipality(self, instance):
        permissions = set()

        if instance.instance_state.name not in ["new", "subm", "correction"]:
            permissions.add("read")

        if (
            "read" in permissions
            and instance.instance_state.name
            not in ["evaluated", "finished", "finished_internal"]
            and not self._is_read_only()
        ):
            permissions.add("write")

        return permissions

    def _get_publikation_form_permissions_for_support(self, instance):
        return set(["read", "write"])

    @permission_aware
    def _get_case_meta_permissions(self, instance):
        return set(["read"])

    def _get_case_meta_permissions_for_service(self, instance):
        return set(["read"])

    def _get_case_meta_permissions_for_municipality(self, instance):
        permissions = set(["read"])

        if instance.instance_state.name != "new" and not self._is_read_only():
            permissions.add("write")

        return permissions

    def _get_case_meta_permissions_for_support(self, instance):
        return set(["read", "write"])

    def get_permissions(self, instance):
        return {
            "case-meta": self._get_case_meta_permissions(instance),
            **{
                form: sorted(getattr(self, f"_get_{form}_form_permissions")(instance))
                for form in settings.APPLICATION.get("CALUMA", {}).get(
                    "FORM_PERMISSIONS", set()
                )
            },
        }

    def get_name(self, instance):
        api = CalumaApi()
        name = api.get_form_name(instance)
        parts = []

        migrated = api.is_migrated(instance)
        paper = api.is_paper(instance)
        modification = api.is_modification(instance)
        is_kog = instance.instance_services.filter(
            service__service_group__name="lead-service", active=1
        )

        if migrated:
            name = api.get_migration_type(instance)[1]
            parts.append(_("migrated"))

        if not migrated and paper:
            parts.append(_("paper"))

        if not migrated and modification:
            parts.append(_("modification"))

        if not migrated and is_kog:
            parts.append(_("coordinated"))

        parts = [f"({part})" for part in parts]

        return " ".join([str(name), *parts])

    @permission_aware
    def validate(self, data):
        return domain_logic.CreateInstanceLogic.validate(
<<<<<<< HEAD
            self.context.get("request").group, data
=======
            data, group=self.context.get("request").group
>>>>>>> c7b62cd0
        )

    instance_field = None

    def get_base_queryset(self):
        """Overridden from InstanceQuerysetMixin to avoid the super().get_queryset() call."""
        instance_state_expr = self._get_instance_filter_expr("instance_state")
        return models.Instance.objects.all().select_related(instance_state_expr)

    def create(self, validated_data):

        group = self.context.get("request").group
        visible_instances = super().get_queryset(group)

        return domain_logic.CreateInstanceLogic.create(
            validated_data,
<<<<<<< HEAD
            caluma_user=self.context["request"].caluma_info.context.user,
            camac_user=self.context["request"].user,
            group=group,
            lead=self.initial_data.get("lead", None),
=======
            self.context["request"].caluma_info.context.user,
            self.context["request"].user,
            group,
            lead=self.context["request"].data.get("lead", ""),
>>>>>>> c7b62cd0
            modification=self.initial_data.get("is_modification", False),
            calumaform=self.initial_data.get("caluma_form", None),
            visible_instances=visible_instances,
        )

    def get_rejection_feedback(self, instance):
        return Answer.get_value_by_cqi(
            instance,
            settings.APPLICATION["REJECTION_FEEDBACK_QUESTION"].get("CHAPTER"),
            settings.APPLICATION["REJECTION_FEEDBACK_QUESTION"].get("QUESTION"),
            settings.APPLICATION["REJECTION_FEEDBACK_QUESTION"].get("ITEM"),
            default="",
        )

    class Meta(InstanceSerializer.Meta):
        fields = InstanceSerializer.Meta.fields + (
            "caluma_form",
            "is_paper",
            "is_modification",
            "copy_source",
            "extend_validity_for",
            "year",
            "public_status",
            "active_service",
            "responsible_service_users",
            "involved_applicants",
            "rejection_feedback",
            "name",
        )
        read_only_fields = InstanceSerializer.Meta.read_only_fields + (
            "caluma_form",
            "is_paper",
            "is_modification",
            "public_status",
            "active_service",
            "responsible_service_users",
            "involved_applicants",
            "rejection_feedback",
            "name",
        )
        meta_fields = InstanceSerializer.Meta.meta_fields + ("permissions",)


class CalumaInstanceSubmitSerializer(CalumaInstanceSerializer):
    def _create_history_entry(self, text):
        create_history_entry(self.instance, self.context["request"].user, text)

    def _notify_submit(self, template_slug, recipient_types):
        """Send notification email."""
        send_mail(
            template_slug,
            self.context,
            recipient_types=recipient_types,
            instance={"type": "instances", "id": self.instance.pk},
        )

    def _set_submit_date(self, validated_data):
        submit_date = timezone.now().strftime(SUBMIT_DATE_FORMAT)

        changed = CalumaApi().set_submit_date(self.instance.pk, submit_date)
        if settings.APPLICATION.get("SET_SUBMIT_DATE_CAMAC_ANSWER") and changed:
            # Set submit date in Camac first...
            # TODO drop this after this is not used anymore in Camac
            Answer.objects.get_or_create(
                instance=self.instance,
                question_id=SUBMIT_DATE_QUESTION_ID,
                item=1,
                chapter_id=SUBMIT_DATE_CHAPTER,
                # CAMAC date is formatted in "dd.mm.yyyy"
                defaults={"answer": submit_date},
            )
        elif settings.APPLICATION.get("SET_SUBMIT_DATE_CAMAC_WORKFLOW"):
            workflow_item = WorkflowItem.objects.get(pk=WORKFLOW_ITEM_DOSSIEREINGANG_UR)

            WorkflowEntry.objects.create(
                workflow_date=submit_date,
                instance=self.instance,
                workflow_item=workflow_item,
                group=1,
            )

    def _get_pdf_section(self, instance, form_slug):
        form_name = form_slug.upper() if form_slug else "MAIN"
        section_type = "PAPER" if CalumaApi().is_paper(instance) else "DEFAULT"

        return AttachmentSection.objects.get(
            pk=settings.APPLICATION["STORE_PDF"]["SECTION"][form_name][section_type]
        )

    def _generate_and_store_pdf(self, instance, form_slug=None):
        request = self.context["request"]

        pdf = document_merge_service.DMSHandler().generate_pdf(
            instance.pk, request, form_slug
        )

        attachment_section = self._get_pdf_section(instance, form_slug)
        attachment_section.attachments.create(
            instance=instance,
            path=pdf,
            name=pdf.name,
            size=pdf.size,
            mime_type=pdf.content_type,
            user=request.user,
            group=request.group,
            question="dokument-weitere-gesuchsunterlagen",
        )

    def _create_answer_proposals(self, instance):
        """Create service proposal based on answers.

        Create "action proposals" given some answer values for specific questions:
        (question, answer, config) -> AProposal
        """

        # get suggested services
        service_suggestions = CalumaApi().get_circulation_proposals(instance)

        # create answer proposals
        today = timezone.now().replace(hour=0, minute=0, second=0, microsecond=0)

        proposals = [
            ProposalActivation(
                instance=instance,
                circulation_type_id=be_constants.CIRCULATION_TYPE_STANDARD,
                service_id=service_id,
                circulation_state_id=be_constants.CIRCULATION_STATE_WORKING,
                deadline_date=today,
                reason="",
            )
            for service_id in service_suggestions
        ]

        ProposalActivation.objects.bulk_create(proposals)

    def _update_rejected_instance(self, instance):
        caluma_api = CalumaApi()

        source_case = caluma_api.get_source_document_value(
            caluma_api.get_main_document(instance), "case"
        )
        source_instance = source_case.instance if source_case else None

        if (
            source_instance
            and source_instance.instance_state.name == "rejected"
            and not caluma_api.is_modification(instance)
        ):
            source_instance.previous_instance_state = source_instance.instance_state
            source_instance.instance_state = models.InstanceState.objects.get(
                name=settings.APPLICATION["INSTANCE_STATE_REJECTION_COMPLETE"]
            )
            source_instance.save()

            workflow_api.cancel_case(
                case=source_case, user=self.context["request"].caluma_info.context.user
            )
            create_history_entry(
                source_instance,
                self.context["request"].user,
                gettext_noop("Dossier completed by resubmission"),
            )

    @transaction.atomic
    def update(self, instance, validated_data):
        request_logger.info(f"Submitting instance {instance.pk}")

        case = self.instance.case

        instance.previous_instance_state = instance.instance_state
        instance.instance_state = models.InstanceState.objects.get(name="subm")

        if case.workflow.slug == "internal":
            instance.instance_state = models.InstanceState.objects.get(
                name="in_progress_internal"
            )

        if case.document.form.slug == settings.APPLICATION["CALUMA"].get(
            "EXTEND_VALIDITY_FORM"
        ):
            instance.instance_state = models.InstanceState.objects.get(
                name="circulation_init"
            )

        if settings.APPLICATION["CALUMA"].get("USE_LOCATION"):
            instance.location_id = int(
                case.document.answers.get(question_id="municipality").value
            )

            self._update_instance_location(instance)

        instance.save()

        if settings.APPLICATION.get(
            "USE_INSTANCE_SERVICE"
        ) and not instance.responsible_service(filter_type="municipality"):

            municipality = case.document.answers.get(question_id="gemeinde").value

            InstanceService.objects.create(
                instance=self.instance,
                service_id=int(municipality),
                active=1,
                activation_date=None,
            )

        if settings.APPLICATION["CALUMA"].get("GENERATE_IDENTIFIER"):
            # Give dossier a unique dossier number
            case.meta[
                "dossier-number"
            ] = domain_logic.CreateInstanceLogic.generate_identifier(instance)
            case.save()

        self._generate_and_store_pdf(instance)
        self._set_submit_date(validated_data)
        self._create_history_entry(gettext_noop("Dossier submitted"))
        self._create_answer_proposals(instance)
        self._update_rejected_instance(instance)

        work_item = self.instance.case.work_items.filter(
            task_id__in=settings.APPLICATION["CALUMA"]["SUBMIT_TASKS"],
            status=workflow_models.WorkItem.STATUS_READY,
        ).first()

        if work_item:
            workflow_api.complete_work_item(
                work_item=work_item,
                user=self.context["request"].caluma_info.context.user,
            )

        if case.document.form.slug == settings.APPLICATION["CALUMA"].get(
            "EXTEND_VALIDITY_FORM"
        ):
            workflow_api.skip_work_item(
                work_item=case.work_items.get(task_id="ebau-number"),
                user=self.context["request"].caluma_info.context.user,
            )

        instance_submitted.send(
            sender=self.__class__,
            instance=instance,
            user_pk=self.context["request"].user.pk,
            group_pk=self.context["request"].group.pk,
        )

        notification_key = (
            "SUBMIT_PRELIMINARY_CLARIFICATION"
            if "preliminary-clarification" == case.workflow_id
            else "SUBMIT"
        )

        # send out emails upon submission
        for notification_config in settings.APPLICATION["NOTIFICATIONS"][
            notification_key
        ]:
            self._notify_submit(**notification_config)

        return instance


class CalumaInstanceReportSerializer(CalumaInstanceSubmitSerializer):
    """Handle submission of "SB1" form."""

    @transaction.atomic
    def update(self, instance, validated_data):
        instance.previous_instance_state = instance.instance_state
        instance.instance_state = models.InstanceState.objects.get(name="sb2")

        instance.save()

        work_item = self.instance.case.work_items.filter(
            task_id=settings.APPLICATION["CALUMA"]["REPORT_TASK"],
            status=workflow_models.WorkItem.STATUS_READY,
        ).first()

        if work_item:
            workflow_api.complete_work_item(
                work_item=work_item,
                user=self.context["request"].caluma_info.context.user,
            )

        # generate and submit pdf
        self._generate_and_store_pdf(instance, "sb1")

        self._create_history_entry(gettext_noop("SB1 submitted"))

        sb1_submitted.send(
            sender=self.__class__,
            instance=instance,
            user_pk=self.context["request"].user.pk,
            group_pk=self.context["request"].group.pk,
        )

        # send out emails upon submission
        for notification_config in settings.APPLICATION["NOTIFICATIONS"]["REPORT"]:
            self._notify_submit(**notification_config)

        return instance


class CalumaInstanceArchiveSerializer(serializers.Serializer):
    """Handle archiving of an instance."""

    @transaction.atomic
    def update(self, instance, validated_data):
        # update the instance state
        instance.previous_instance_state = instance.instance_state
        instance.instance_state = models.InstanceState.objects.get(name="archived")
        instance.save()

        case = instance.case

        # cancel the caluma case if it's still running or suspended (rejected)
        if case.status in [
            workflow_models.Case.STATUS_RUNNING,
            workflow_models.Case.STATUS_SUSPENDED,
        ]:
            workflow_api.cancel_case(
                case, self.context["request"].caluma_info.context.user
            )

        # create a history entry
        create_history_entry(
            self.instance, self.context["request"].user, gettext_noop("Archived")
        )

        return instance

    class Meta:
        resource_name = "instance-archives"


class CalumaInstanceChangeFormSerializer(serializers.Serializer):
    """Handle changing the form of an instance."""

    interchangeable_forms = [
        ["baugesuch", "baugesuch-generell", "baugesuch-mit-uvp"],
        ["baugesuch-v2", "baugesuch-generell-v2", "baugesuch-mit-uvp-v2"],
    ]

    form = serializers.CharField()

    def validate_form(self, value):
        current_form = CalumaApi().get_form_slug(self.instance)
        valid_forms = next(
            filter(lambda f: current_form in f, self.interchangeable_forms), None
        )

        if not valid_forms:
            raise exceptions.ValidationError(
                _("The current form '%(form)s' can't be changed")
                % {"form": current_form}
            )

        if value not in valid_forms:
            raise exceptions.ValidationError(
                _("'%(form)s' is not a valid form type") % {"form": value}
            )

        return value

    @transaction.atomic
    def update(self, instance, validated_data):
        case = instance.case

        case.document.form_id = validated_data["form"]
        case.document.save()

        # create a history entry
        create_history_entry(
            self.instance,
            self.context["request"].user,
            gettext_noop("Changed form type"),
        )

        return instance

    class Meta:
        resource_name = "instance-change-forms"


class CalumaInstanceSetEbauNumberSerializer(serializers.Serializer):
    """Handle setting of the ebau-number."""

    ebau_number = serializers.CharField(required=False, allow_blank=True)

    def validate_ebau_number(self, value):
        """Validate the ebau number field.

        This field expects a string of the format "[year]-[number]" (e.g.
        2020-12) or an empty string if the number should be generated
        automatically.

        If a number is passed, there must be an instance with the same number
        in the same municipality but there mustn't be an instance with the
        same number in a different municipality.
        """

        if not value:
            return generate_ebau_nr(timezone.now().year)

        if not re.search(r"\d{4}-\d+", value):
            raise exceptions.ValidationError(_("Invalid format"))

        municipality = self.instance.responsible_service(filter_type="municipality")

        instances = models.Instance.objects.filter(**{"case__meta__ebau-number": value})

        if not instances.exists():
            raise exceptions.ValidationError(_("This eBau number doesn't exist"))

        if not instances.filter(instance_services__service=municipality).exists():
            raise exceptions.ValidationError(
                _("This eBau number is already in use by a different municipality")
            )

        return value

    def _save_ebau_number(self, instance, case, ebau_number):
        case.meta["ebau-number"] = ebau_number
        case.save()

        Answer.objects.update_or_create(
            instance=instance,
            question_id=be_constants.QUESTION_EBAU_NR,
            chapter_id=be_constants.CHAPTER_EBAU_NR,
            item=1,
            defaults={"answer": ebau_number},
        )

    @permission_aware
    def _update_workflow(self, instance, case):
        # The workflow should only be updated if the municipality sets the ebau number
        pass

    def _update_workflow_for_municipality(self, instance, case):
        work_item = case.work_items.filter(
            task_id="ebau-number", status=workflow_models.WorkItem.STATUS_READY
        ).first()

        if work_item:
            workflow_api.complete_work_item(
                work_item=work_item,
                user=self.context["request"].caluma_info.context.user,
            )

    @transaction.atomic
    def update(self, instance, validated_data):
        self._save_ebau_number(
            instance, instance.case, validated_data.get("ebau_number")
        )
        self._update_workflow(instance, instance.case)

        return instance

    class Meta:
        resource_name = "instance-set-ebau-numbers"


class CalumaInstanceChangeResponsibleServiceSerializer(serializers.Serializer):
    """Handle changing of the responsible service."""

    service_type = serializers.CharField()
    to = serializers.ResourceRelatedField(queryset=Service.objects.all())

    def validate_service_type(self, value):
        expected = [
            key.lower()
            for key in settings.APPLICATION.get("ACTIVE_SERVICES", {}).keys()
        ]

        if value not in expected:
            raise exceptions.ValidationError(
                _(
                    "%(value)s is not a valid service type - valid types are: %(expected)s"
                    % {"value": value, "expected": ", ".join(expected)}
                )
            )

        return value

    def validate(self, data):
        # validate audit documents
        try:
            CalumaApi().validate_existing_audit_documents(
                self.instance.pk, self.context["request"].caluma_info.context.user
            )
        except CustomValidationError:
            raise exceptions.ValidationError(_("Invalid audit"))

        return super().validate(data)

    def _sync_circulations(self, from_service, to_service):
        if self.instance.instance_state.name not in [
            "circulation_init",
            "circulation",
            "coordination",
        ]:
            return

        caluma_user = self.context["request"].caluma_info.context.user

        for circulation in self.instance.circulations.all():
            # Get all activations where the old responsible service invited
            # it's own sub services or the invited service is the newly
            # responsible service
            deleted_activations = circulation.activations.filter(
                Q(service_parent=from_service, service__service_parent=from_service)
                | Q(service=to_service)
            )

            if deleted_activations.exists():
                # Delete said activations
                deleted_activations.delete()
                # Sync circulation with caluma
                CalumaApi().sync_circulation(circulation, caluma_user)

            if not circulation.activations.exists():
                circulation_work_item = workflow_models.WorkItem.objects.filter(
                    **{"meta__circulation-id": circulation.pk, "task_id": "circulation"}
                ).first()

                if circulation_work_item:
                    if (
                        circulation_work_item.status
                        == workflow_models.WorkItem.STATUS_READY
                    ):
                        # skip the work item to continue the workflow
                        workflow_api.skip_work_item(circulation_work_item, caluma_user)

                    # then delete it since the ciruclation will be deleted
                    circulation_work_item.delete()

                # Delete empty circulation
                circulation.delete()

                continue

            # Set service parent of remaining activations to the newly responsible service
            circulation.activations.filter(service_parent=from_service).update(
                service_parent=to_service
            )

        # Set service parent of circulations to the newly responsible service
        self.instance.circulations.filter(service=from_service).update(
            service=to_service
        )

    def _sync_with_caluma(self, from_service, to_service):
        CalumaApi().reassign_work_items(
            self.instance.pk, from_service.pk, to_service.pk
        )

    def _send_notification(self):
        config = settings.APPLICATION["NOTIFICATIONS"].get("CHANGE_RESPONSIBLE_SERVICE")

        if config:
            send_mail(
                config["template_slug"],
                self.context,
                recipient_types=config["recipient_types"],
                instance={"type": "instances", "id": self.instance.pk},
            )

    def _trigger_ech_message(self):
        change_responsibility.send(
            sender=self.__class__,
            instance=self.instance,
            user_pk=self.context["request"].user.pk,
            group_pk=self.context["request"].group.pk,
        )

    def _add_history_entry(self, to_service):
        def get_text_data(language):
            service_t = to_service.trans.filter(language=language).first()

            return {"service": service_t.name if service_t else to_service.name}

        create_history_entry(
            self.instance,
            self.context["request"].user,
            gettext_noop("Changed responsible service to: %(service)s"),
            get_text_data,
        )

    @transaction.atomic
    def update(self, instance, validated_data):
        filter_type = validated_data["service_type"]

        from_service = instance.responsible_service(filter_type=filter_type)
        to_service = validated_data["to"]

        instance.instance_services.filter(service=from_service).update(active=0)
        instance.instance_services.update_or_create(
            service=to_service,
            defaults={"active": 1, "activation_date": timezone.now()},
        )

        if (
            instance.responsible_service(filter_type=filter_type) != to_service
        ):  # pragma: no cover
            raise exceptions.ValidationError(
                _(
                    "Responsible service did not change for instance %(instance_id)s"
                    % instance.pk
                )
            )

        # Side effects
        self._sync_circulations(from_service, to_service)
        self._sync_with_caluma(from_service, to_service)
        self._send_notification()
        self._trigger_ech_message()
        self._add_history_entry(to_service)

        return instance

    class Meta:
        resource_name = "instance-change-responsible-services"


class CalumaInstanceFixWorkItemsSerializer(serializers.Serializer):
    dry = serializers.BooleanField(default=True)
    sync_circulation = serializers.BooleanField(default=True)
    output = serializers.CharField()

    def update(self, instance, validated_data):
        output = StringIO()

        call_command(
            "fix_work_items",
            instance=instance.pk,
            no_color=True,
            stdout=output,
            **validated_data,
        )

        Response = namedtuple("Response", ("dry", "sync_circulation", "output", "pk"))

        return Response(**validated_data, output=output.getvalue(), pk=None)

    class Meta:
        resource_name = "instance-fix-work-items"
        fields = ("dry", "sync_circulation", "output")
        read_only_fields = ("output",)


class CalumaInstanceFinalizeSerializer(CalumaInstanceSubmitSerializer):
    """Handle submission of "SB2" form."""

    @transaction.atomic
    def update(self, instance, validated_data):
        instance.previous_instance_state = instance.instance_state
        instance.instance_state = models.InstanceState.objects.get(name="conclusion")
        user = self.context["request"].caluma_info.context.user

        instance.save()

        work_item = instance.case.work_items.filter(
            task_id=settings.APPLICATION["CALUMA"]["FINALIZE_TASK"],
            status=workflow_models.WorkItem.STATUS_READY,
        ).first()

        if work_item:
            workflow_api.complete_work_item(
                work_item=work_item,
                user=user,
            )
            if CalumaApi().get_table_answer("lagerung-von-stoffen-v2", instance):
                awa_work_item = workflow_models.WorkItem.objects.create(
                    created_by_user=user.username,
                    created_by_group=user.group,
                    name={
                        "de": "Meldeformular an AWA weiterleiten",
                        "fr": "Transmettre la notification à l'AWA",
                    },
                    deadline=timezone.now() + timedelta(days=10),
                    task_id="create-manual-workitems",
                    case=work_item.case,
                    status=workflow_models.WorkItem.STATUS_READY,
                    addressed_groups=[
                        self.instance.responsible_service(
                            filter_type="construction_control"
                        ).pk
                    ],
                )
                send_event(
                    post_create_work_item,
                    sender="finalize",
                    work_item=awa_work_item,
                    user=user,
                    context=self.context,
                )

        # generate and submit pdf
        self._generate_and_store_pdf(instance, "sb2")

        self._create_history_entry(gettext_noop("SB2 submitted"))

        sb2_submitted.send(
            sender=self.__class__,
            instance=instance,
            user_pk=self.context["request"].user.pk,
            group_pk=self.context["request"].group.pk,
        )

        # send out emails upon submission
        for notification_config in settings.APPLICATION["NOTIFICATIONS"]["FINALIZE"]:
            self._notify_submit(**notification_config)

        return instance


class InstanceResponsibilitySerializer(
    InstanceEditableMixin, serializers.ModelSerializer
):
    instance_editable_permission = None
    service = ServiceResourceRelatedField(default=CurrentServiceDefault())

    def validate(self, data):
        user = data.get("user", self.instance and self.instance.user)
        service = data.get("service", self.instance and self.instance.service)

        if service.pk not in user.groups.values_list("service_id", flat=True):
            raise exceptions.ValidationError(
                _("User %(user)s does not belong to service %(service)s.")
                % {"user": user.username, "service": service.name}
            )

        return data

    class Meta:
        model = models.InstanceResponsibility
        fields = ("user", "service", "instance")

        included_serializers = {
            "instance": InstanceSerializer,
            "service": "camac.user.serializers.ServiceSerializer",
            "user": "camac.user.serializers.UserSerializer",
        }


class InstanceSubmitSerializer(InstanceSerializer):
    instance_state = FormDataResourceRelatedField(queryset=models.InstanceState.objects)
    previous_instance_state = FormDataResourceRelatedField(
        queryset=models.InstanceState.objects
    )

    def validate(self, data):
        location = self.instance.location
        if location is None:
            raise exceptions.ValidationError(_("No location assigned."))

        data["identifier"] = domain_logic.CreateInstanceLogic.generate_identifier(
            self.instance
        )
        form_validator = validators.FormDataValidator(self.instance)
        form_validator.validate()

        # find municipality assigned to location of instance
        role_permissions = settings.APPLICATION.get("ROLE_PERMISSIONS", {})
        municipality_roles = [
            role
            for role, permission in role_permissions.items()
            if permission == "municipality"
        ]

        location_group = Group.objects.filter(
            locations=location, role__name__in=municipality_roles
        ).first()

        if location_group is None:
            raise exceptions.ValidationError(
                _("No group found for location %(name)s.") % {"name": location.name}
            )

        data["group"] = location_group

        return data


class FormFieldSerializer(InstanceEditableMixin, serializers.ModelSerializer):

    included_serializers = {"instance": InstanceSerializer}

    def validate_name(self, name):
        # TODO: check whether question is part of used form

        perms = settings.APPLICATION.get("ROLE_PERMISSIONS", {})
        group = self.context["request"].group
        permission = perms.get(group.role.name, "applicant")

        question = settings.FORM_CONFIG["questions"].get(name)
        if question is None:
            raise exceptions.ValidationError(
                _("invalid question %(question)s.") % {"question": name}
            )

        # per default only applicant may edit a question
        restrict = question.get("restrict", ["applicant"])
        if permission not in restrict:
            raise exceptions.ValidationError(
                _("%(permission)s is not allowed to edit question %(question)s.")
                % {"question": name, "permission": permission}
            )

        return name

    class Meta:
        model = models.FormField
        fields = ("name", "value", "instance")


class JournalEntrySerializer(InstanceEditableMixin, serializers.ModelSerializer):
    included_serializers = {
        "instance": InstanceSerializer,
        "user": "camac.user.serializers.UserSerializer",
    }

    visibility = serializers.ChoiceField(choices=models.JournalEntry.VISIBILITIES)

    def create(self, validated_data):
        validated_data["modification_date"] = timezone.now()
        validated_data["creation_date"] = timezone.now()
        validated_data["user"] = self.context["request"].user
        validated_data["service"] = self.context["request"].group.service
        return super().create(validated_data)

    def update(self, instance, validated_data):
        validated_data["modification_date"] = timezone.now()
        return super().update(instance, validated_data)

    class Meta:
        model = models.JournalEntry
        fields = (
            "instance",
            "service",
            "user",
            "text",
            "creation_date",
            "modification_date",
            "visibility",
        )
        read_only_fields = ("service", "user", "creation_date", "modification_date")


class HistoryEntrySerializer(
    MultilingualSerializer, InstanceEditableMixin, serializers.ModelSerializer
):
    service = ServiceResourceRelatedField(default=CurrentServiceDefault())
    title = MultilingualField()
    body = MultilingualField(required=False)

    included_serializers = {
        "instance": InstanceSerializer,
        "user": "camac.user.serializers.UserSerializer",
    }

    def create(self, validated_data):
        entry = super().create(validated_data)
        models.HistoryEntryT.objects.create(
            history_entry=entry,
            title=entry.title,
            body=entry.body,
            language=self.context["request"].META["HTTP_CONTENT_LANGUAGE"],
        )
        return entry

    def update(self, instance, validated_data):
        entry = super().update(instance, validated_data)
        translation = models.HistoryEntryT.objects.filter(
            history_entry=instance,
            language=self.context["request"].META["HTTP_CONTENT_LANGUAGE"],
        ).first()
        if not translation:
            models.HistoryEntryT.objects.create(
                history_entry=entry,
                title=entry.title,
                body=entry.body,
                language=self.context["request"].META["HTTP_CONTENT_LANGUAGE"],
            )
        else:
            translation.title = entry.title
            translation.body = entry.body
            translation.save()
        return entry

    class Meta:
        model = models.HistoryEntry
        fields = (
            "instance",
            "service",
            "user",
            "created_at",
            "title",
            "body",
            "history_type",
        )
        read_only_fields = ("service", "created_at")


class IssueSerializer(InstanceEditableMixin, serializers.ModelSerializer):
    included_serializers = {
        "instance": InstanceSerializer,
        "user": "camac.user.serializers.UserSerializer",
    }

    def create(self, validated_data):
        validated_data["group"] = self.context["request"].group
        validated_data["service"] = self.context["request"].group.service
        return super().create(validated_data)

    class Meta:
        model = models.Issue
        fields = (
            "instance",
            "group",
            "service",
            "user",
            "deadline_date",
            "text",
            "state",
        )
        read_only_fields = ("group", "service")


class IssueTemplateSerializer(serializers.ModelSerializer):
    included_serializers = {"user": "camac.user.serializers.UserSerializer"}

    def create(self, validated_data):
        validated_data["group"] = self.context["request"].group
        validated_data["service"] = self.context["request"].group.service
        return super().create(validated_data)

    class Meta:
        model = models.IssueTemplate
        fields = ("group", "service", "user", "deadline_length", "text")
        read_only_fields = ("group", "service")


class IssueTemplateSetSerializer(serializers.ModelSerializer):
    included_serializers = {"issue_templates": IssueTemplateSerializer}

    def create(self, validated_data):
        validated_data["group"] = self.context["request"].group
        validated_data["service"] = self.context["request"].group.service
        return super().create(validated_data)

    class Meta:
        model = models.IssueTemplateSet
        fields = ("group", "service", "name", "issue_templates")
        read_only_fields = ("group", "service")


class IssueTemplateSetApplySerializer(InstanceEditableMixin, serializers.Serializer):
    instance = relations.ResourceRelatedField(queryset=models.Instance.objects)

    class Meta:
        resource_name = "issue-template-sets-apply"


class PublicCalumaInstanceSerializer(serializers.Serializer):  # pragma: no cover
    """Serialize public caluma instances."""

    document_id = serializers.CharField(read_only=True)
    instance_id = serializers.IntegerField(read_only=True)
    dossier_nr = serializers.CharField(read_only=True)
    municipality = serializers.SerializerMethodField()
    applicant = serializers.SerializerMethodField()
    intent = serializers.SerializerMethodField()
    street = serializers.SerializerMethodField()
    parcels = serializers.SerializerMethodField()

    _master_data_cache = {}

    def get_master_data(self, case):
        if case.pk not in self._master_data_cache:
            self._master_data_cache[case.pk] = MasterData(case)

        return self._master_data_cache[case.pk]

    def get_municipality(self, case):
        return self.get_master_data(case).municipality.get("label")

    def get_applicant(self, case):
        return ", ".join(
            [
                (
                    applicant.get("juristic_name", "")
                    if applicant.get("is_juristic_person")
                    else f"{applicant.get('first_name', '')} {applicant.get('last_name', '')}"
                ).strip()
                for applicant in self.get_master_data(case).personal_data
            ]
        )

    def get_intent(self, case):
        return self.get_master_data(case).proposal

    def get_street(self, case):
        return " ".join(
            filter(
                None,
                [
                    self.get_master_data(case).street,
                    self.get_master_data(case).street_number,
                ],
            )
        ).strip()

    def get_parcels(self, case):
        return ", ".join(
            [plot.get("plot_number") for plot in self.get_master_data(case).plot_data]
        )

    class Meta:
        model = workflow_models.Case
        resource_name = "public-caluma-instances"<|MERGE_RESOLUTION|>--- conflicted
+++ resolved
@@ -690,11 +690,7 @@
     @permission_aware
     def validate(self, data):
         return domain_logic.CreateInstanceLogic.validate(
-<<<<<<< HEAD
-            self.context.get("request").group, data
-=======
             data, group=self.context.get("request").group
->>>>>>> c7b62cd0
         )
 
     instance_field = None
@@ -711,17 +707,10 @@
 
         return domain_logic.CreateInstanceLogic.create(
             validated_data,
-<<<<<<< HEAD
             caluma_user=self.context["request"].caluma_info.context.user,
             camac_user=self.context["request"].user,
             group=group,
             lead=self.initial_data.get("lead", None),
-=======
-            self.context["request"].caluma_info.context.user,
-            self.context["request"].user,
-            group,
-            lead=self.context["request"].data.get("lead", ""),
->>>>>>> c7b62cd0
             modification=self.initial_data.get("is_modification", False),
             calumaform=self.initial_data.get("caluma_form", None),
             visible_instances=visible_instances,
