--- conflicted
+++ resolved
@@ -345,17 +345,14 @@
             "vbs": "PV",
             "uebrige": "PU",
         },
-<<<<<<< HEAD
         "INSTANCE_MERGE_CONFIG": {
             "BAUVERWALTUNG": {
                 "TASK_SLUG": "building-authority",
             }
         },
-=======
         "CALUMA_INSTANCE_FORMS": [
             "geschaeftskontrolle",
         ],
->>>>>>> 0efd81bf
         # please also update django/Makefile command when changing apps here
         "SEQUENCE_NAMESPACE_APPS": [],
         "NOTIFICATIONS_EXCLUDED_TASKS": [],
