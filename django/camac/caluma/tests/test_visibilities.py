import pytest
from caluma.caluma_form import models as caluma_form_models
from caluma.caluma_workflow import api as workflow_api, models as caluma_workflow_models
from caluma.schema import schema


@pytest.mark.parametrize(
    "role__name,expected_count", [("Support", 3), ("Service", 1), ("Applicant", 0)]
)
def test_document_visibility(
    db,
    role,
    expected_count,
    instance_factory,
    activation_factory,
    admin_user,
    caluma_admin_user,
    caluma_workflow,
    caluma_admin_schema_executor,
):
    group = admin_user.groups.first()

    instance = instance_factory(group=group)
    activation_factory(circulation__instance=instance, service=group.service)

    for instance in [instance, instance_factory(group=group), instance_factory()]:
        workflow_api.start_case(
            workflow=caluma_workflow_models.Workflow.objects.get(pk="building-permit"),
            form=caluma_form_models.Form.objects.get(pk="main-form"),
            meta={"camac-instance-id": instance.pk},
            user=caluma_admin_user,
        )

    result = caluma_admin_schema_executor(
        """
        query {
            allDocuments {
                edges {
                    node {
                        id
                    }
                }
            }
        }
    """
    )

    assert not result.errors
    assert len(result.data["allDocuments"]["edges"]) == expected_count

    cases_result = caluma_admin_schema_executor(
        """
        query {
            allCases {
                edges {
                    node {
                        id
                    }
                }
            }
        }
    """
    )

    assert not cases_result.errors
    assert len(cases_result.data["allCases"]["edges"]) == expected_count


@pytest.mark.parametrize("role__name", ["Support"])
def test_document_visibility_filter(
    db,
    rf,
    role,
    instance_factory,
    activation_factory,
    admin_user,
    caluma_admin_user,
    caluma_workflow,
    circulation_state,
    circulation_state_factory,
):
    group = admin_user.groups.first()

    instance1 = instance_factory(group=group)
    activation_factory(
        circulation__instance=instance1,
        service=group.service,
        circulation_state=circulation_state,
    )

    instance2 = instance_factory(group=group)
    activation_factory(
        circulation__instance=instance2,
        service=group.service,
        circulation_state=circulation_state_factory(),
    )

    for instance in [instance1, instance2]:
        workflow_api.start_case(
            workflow=caluma_workflow_models.Workflow.objects.get(pk="building-permit"),
            form=caluma_form_models.Form.objects.get(pk="main-form"),
            meta={"camac-instance-id": instance.pk},
            user=caluma_admin_user,
        )

    request = rf.get(
        "/graphql",
        **{"HTTP_X_CAMAC_FILTERS": f"circulation_state={circulation_state.pk}"},
    )
    request.user = caluma_admin_user
    query = """
        query {
            allDocuments {
                edges {
                    node {
                        id
                    }
                }
            }
        }
    """
    result = schema.execute(query, context=request, middleware=[])

    assert not result.errors
    assert len(result.data["allDocuments"]["edges"]) == 1

    cases_query = """
        query {
            allCases {
                edges {
                    node {
                        id
                    }
                }
            }
        }
    """
    cases_result = schema.execute(cases_query, context=request, middleware=[])

    assert not cases_result.errors
    assert len(cases_result.data["allCases"]["edges"]) == 1


@pytest.mark.parametrize("role__name", ["Municipality"])
def test_work_item_visibility(
    db,
    role,
    instance_factory,
    admin_user,
    caluma_admin_schema_executor,
    caluma_admin_user,
    caluma_workflow,
    activation_factory,
    circulation_state_factory,
):
    group = admin_user.groups.first()
    visible_instance = instance_factory(group=group)
    not_visible_instance = instance_factory()
    activation_factory(
        circulation__instance=visible_instance,
        service=group.service,
        circulation_state=circulation_state_factory(),
    )

    for instance in [visible_instance, not_visible_instance]:
        case = workflow_api.start_case(
            workflow=caluma_workflow_models.Workflow.objects.get(pk="building-permit"),
            form=caluma_form_models.Form.objects.get(pk="main-form"),
            meta={"camac-instance-id": instance.pk},
            user=caluma_admin_user,
        )

        case.document.answers.create(
            question_id="papierdossier", value="papierdossier-nein"
        )

        # complete submit work item, there should now be 3 work items
        workflow_api.complete_work_item(
            work_item=case.work_items.get(task_id="submit"), user=caluma_admin_user
        )

    result = caluma_admin_schema_executor(
        """
        query {
            allWorkItems {
                edges {
                    node {
                        id
                    }
                }
            }
        }
    """
    )

    assert not result.errors

    assert (
<<<<<<< HEAD
        caluma_workflow_models.WorkItems.objects.filter(
=======
        caluma_workflow_models.WorkItem.filter(
>>>>>>> c74cd850
            **{"case__meta__camac-instance-id": not_visible_instance.pk}
        ).count
        == 3
    )

    assert (
<<<<<<< HEAD
        caluma_workflow_models.WorkItems.objects.filter(
=======
        caluma_workflow_models.WorkItem.filter(
>>>>>>> c74cd850
            **{"case__meta__camac-instance-id": visible_instance.pk}
        ).count
        == 3
    )

    # same queryset as the assertion before
    assert len(result.data["allWorkItems"]["edges"]) == 3<|MERGE_RESOLUTION|>--- conflicted
+++ resolved
@@ -196,22 +196,14 @@
     assert not result.errors
 
     assert (
-<<<<<<< HEAD
-        caluma_workflow_models.WorkItems.objects.filter(
-=======
-        caluma_workflow_models.WorkItem.filter(
->>>>>>> c74cd850
+        caluma_workflow_models.WorkItem.objects.filter(
             **{"case__meta__camac-instance-id": not_visible_instance.pk}
         ).count
         == 3
     )
 
     assert (
-<<<<<<< HEAD
-        caluma_workflow_models.WorkItems.objects.filter(
-=======
-        caluma_workflow_models.WorkItem.filter(
->>>>>>> c74cd850
+        caluma_workflow_models.WorkItem.objects.filter(
             **{"case__meta__camac-instance-id": visible_instance.pk}
         ).count
         == 3
