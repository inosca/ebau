{
  "forms": {
    "baugesuch-reklamegesuch": [
      "grundinformationen",
      "grundinformationen.lokalisierung",
      "grundinformationen.kategorisierung",
      "grundinformationen.gwr",
      "grundinformationen.allgemeine-informationen-zum-vorhaben",
      "grundinformationen.ausnahmebewilligungen",
      "personalien",
      "personalien.grundeigentumerschaft",
      "personalien.bauherrschaft",
      "personalien.projektverfasser-planer",
      "fachthemen",
      "gesuchsunterlagen"
    ],
    "projektanderung": [
      "projektanderung",
      "grundinformationen",
      "grundinformationen.lokalisierung",
      "grundinformationen.kategorisierung",
      "grundinformationen.gwr",
      "grundinformationen.allgemeine-informationen-zum-vorhaben",
      "grundinformationen.ausnahmebewilligungen",
      "personalien",
      "personalien.grundeigentumerschaft",
      "personalien.bauherrschaft",
      "personalien.projektverfasser-planer",
      "gesuchsunterlagen"
    ],
    "vorentscheid-gemass-84-pbg": [
      "vorentscheid",
      "grundinformationen",
      "grundinformationen.lokalisierung",
      "grundinformationen.kategorisierung",
      "grundinformationen.gwr",
      "grundinformationen.allgemeine-informationen-zum-vorhaben",
      "personalien",
      "personalien.grundeigentumerschaft",
      "personalien.bauherrschaft",
      "personalien.projektverfasser-planer",
      "fachthemen",
      "gesuchsunterlagen"
    ],
    "vorabklarung": [
      "vorabklarung",
      "grundinformationen",
      "grundinformationen.lokalisierung"
    ],
    "baumeldung-fur-geringfugiges-vorhaben": [
      "grundinformationen",
      "grundinformationen.lokalisierung",
      "baumeldung-fur-geringfugige-vorhaben",
      "personalien",
      "personalien.bauherrschaft",
      "fachthemen",
      "gesuchsunterlagen"
    ],
    "technische-bewilligung": [
      "technische-bewilligung",
      "grundinformationen",
      "grundinformationen.lokalisierung",
      "personalien",
      "personalien.grundeigentumerschaft",
      "personalien.bauherrschaft",
      "personalien.projektverfasser-planer",
      "fachthemen",
      "gesuchsunterlagen"
    ],
    "konzession-fur-wasserentnahme": [
      "konzession-fur-wasserentnahme",
      "grundinformationen",
      "grundinformationen.lokalisierung",
      "personalien",
      "personalien.konzessionsnehmer"
    ],
    "anlassbewilligungen-verkehrsbewilligungen": [
      "anlassbewilligungen-verkehrsbewilligungen",
      "grundinformationen",
      "grundinformationen.lokalisierung",
      "personalien",
      "personalien.gesuchsteller",
      "gesuchsunterlagen"
    ],
    "plangenehmigungsgesuch": [
      "grundinformationen",
      "grundinformationen.lokalisierung",
      "personalien",
      "personalien.bewilligungsnehmer",
      "plangenehmigungsverfahren",
      "gesuchsunterlagen"
    ],
    "projektgenehmigungsgesuch": [
      "grundinformationen",
      "grundinformationen.lokalisierung",
      "personalien",
      "personalien.bewilligungsnehmer",
      "projektgenehmigungsgesuch",
      "fachthemen",
      "gesuchsunterlagen"
    ]
  },
  "modules": {
    "grundinformationen": {
      "title": "Grundinformationen",
      "parent": null,
      "questions": []
    },
    "grundinformationen.lokalisierung": {
      "title": "Lokalisierung",
      "parent": "grundinformationen",
      "questions": ["parzelle"]
    },
    "grundinformationen.kategorisierung": {
      "title": "Kategorisierung",
      "parent": "grundinformationen",
      "questions": [
        "kategorie-des-vorhabens",
        "art-der-nutzung",
        "vorhaben-mit-baute",
        "art-der-anlage",
        "art-der-befestigten-flache",
        "zweck-der-leitungen",
        "art-der-warmepumpe",
        "tangiert-vorhaben-strasse",
        "pfahlfundation-vorgesehen",
        "baugrubenumschliessung-vorgesehen",
        "temporare-grundwasserabsenkung-notig",
        "anlagen-mit-erheblichen-schadstoffemissionen",
        "anlagen-mit-erheblichen-schadstoffemissionen-welche",
        "anlagen-mit-erheblichen-strahlungsemissionen",
        "anlagen-mit-erheblichen-strahlungsemissionen-welche",
        "anlagen-mit-erheblichen-larmemissionen",
        "larmbelastetes-gebiet",
        "aussenbeleuchtung",
        "wassergefahrdende-stoffe",
        "brandschutztechnisch-gefahrliche-stoffe",
        "bodenbelastungen",
        "boden-5000m2",
        "ordendliche-mindestabstande",
        "auswirkungen-auf-arbeitnehmer",
        "200m3-bauabfalle",
        "alarmierungseinrichtung-tangiert",
        "lebensmittel-umgehen",
        "trinkwasser-abgeben",
        "offentlich-duschanlage-oder-bad",
        "gewerbliche-nutzflachen",
        "gewerbliche-nutzflachen-grosse",
        "hohe-der-anlage"
      ]
    },
    "grundinformationen.gwr": {
      "title": "Gebäude- und Wohnungsregister",
      "parent": "grundinformationen",
      "questions": ["gwr"]
    },
    "grundinformationen.allgemeine-informationen-zum-vorhaben": {
      "title": "Allgemeine Informationen zum Vorhaben",
      "parent": "grundinformationen",
      "questions": [
        "geometer",
        "baugespann-errichtet",
        "kein-baugespann-begrundung",
        "baukosten",
        "gebaudevolumen"
      ]
    },
    "grundinformationen.ausnahmebewilligungen": {
      "title": "Ausnahmebewilligungen",
      "parent": "grundinformationen",
      "questions": ["ausnahmen", "ausnahmen-begrundung"]
    },
    "personalien": { "title": "Personalien", "parent": null, "questions": [] },
    "personalien.grundeigentumerschaft": {
      "title": "Grundeigentümerschaft",
      "parent": "personalien",
      "questions": ["grundeigentumerschaft"]
    },
    "personalien.bauherrschaft": {
      "title": "Bauherrschaft",
      "parent": "personalien",
      "questions": ["bauherrschaft"]
    },
    "personalien.projektverfasser-planer": {
      "title": "Projektverfasser / Planer",
      "parent": "personalien",
      "questions": ["projektverfasser-planer"]
    },
    "personalien.gesuchsteller": {
      "title": "Gesuchsteller",
      "parent": "personalien",
      "questions": []
    },
    "personalien.konzessionsnehmer": {
      "title": "Konzessionsnehmer",
      "parent": "personalien",
      "questions": []
    },
    "personalien.bewilligungsnehmer": {
      "title": "Bewilligungsnehmer",
      "parent": "personalien",
      "questions": []
    },
    "fachthemen": { "title": "Fachthemen", "parent": null, "questions": [] },
    "gesuchsunterlagen": {
      "title": "Gesuchsunterlagen",
      "parent": null,
      "questions": []
    },
    "anlassbewilligungen-verkehrsbewilligungen": {
      "title": "Anlass- / Verkehrsbewilligungen",
      "parent": null,
      "questions": []
    },
    "baumeldung-fur-geringfugige-vorhaben": {
      "title": "Baumeldung für geringfügige Vorhaben",
      "parent": null,
      "questions": []
    },
    "konzession-fur-wasserentnahme": {
      "title": "Konzession für Wasserentnahme",
      "parent": null,
      "questions": []
    },
    "projektanderung": {
      "title": "Projektänderung zu Baugesuch",
      "parent": null,
      "questions": []
    },
    "projektgenehmigungsgesuch": {
      "title": "Projektgenehmigungsgesuch gemäss § 15 StraG",
      "parent": null,
      "questions": []
    },
    "plangenehmigungsverfahren": {
      "title": "Plangenehmigungsverfahren",
      "parent": null,
      "questions": []
    },
    "technische-bewilligung": {
      "title": "Technische Bewilligung",
      "parent": null,
      "questions": []
    },
    "vorabklarung": {
      "title": "Vorabklärung",
      "parent": null,
      "questions": []
    },
    "vorentscheid": { "title": "Vorentscheid", "parent": null, "questions": [] }
  },
  "questions": {
<<<<<<< HEAD
    "parzelle": {
      "label": "Parzellennr.",
      "type": "number",
      "required": true,
      "active-condition": [],
      "config": {}
=======
    "gwr": {
      "label": "Gebäude- und Wohnungsregister",
      "type": "gwr",
      "required": true,
      "active-condition": [
        {
          "question": "kategorie-des-vorhabens",
          "value": { "in": ["Baute(n)"] }
        }
      ],
      "config": {
        "columns": [
          {
            "name": "adresse",
            "label": "Gebäudeadresse",
            "type": "text",
            "required": true,
            "config": {}
          },
          {
            "name": "vers-nr",
            "label": "Gebäudevers. Nr.",
            "type": "text",
            "required": true,
            "config": {}
          },
          {
            "name": "kataster-nr",
            "label": "Kataster Nr.",
            "type": "text",
            "required": true,
            "config": {}
          },
          {
            "name": "kategorie",
            "label": "Gebäudekategorie",
            "type": "radio",
            "required": true,
            "config": {
              "options": [
                "Einfamilienhaus freistehend",
                "Einfamilienhaus angebaut",
                "Mehrfamilienhaus ohne Zusatznutzung",
                "Wohngebäude mit Zusatznutzung (z.B. Büro, Verkauf, Gastgewerbe, Landwirtschaft)",
                "Nichtwohngebäude mit Wohnung(en) resp. Beherbergungsangebot (z.B. Geschäftshaus, Schulhaus, Hotel)"
              ]
            }
          },
          {
            "name": "beherbungsbetrieb",
            "label": "Handelt es sich um einen Beherbungsbetrieb A oder B?",
            "type": "radio",
            "required": false,
            "config": {
              "options": ["Ja", "Nein"]
            }
          },
          {
            "name": "bettenzahl",
            "label": "Wie hoch ist die vorgesehene Bettenzahl?",
            "type": "number",
            "required": false,
            "config": { "min": 0 }
          },
          {
            "name": "heizungsart",
            "label": "Heizungsart",
            "type": "radio",
            "required": true,
            "config": {
              "options": [
                "Einzelofenheizung",
                "Etagenheizung",
                "Zentralheizung für das Gebäude",
                "Zentralheizung für mehrere Gebäude",
                "Öffentliche Fernwärmeversorgung",
                "Keine Heizung"
              ]
            }
          },
          {
            "name": "energietrager-heizung",
            "label": "Wichtigster Energieträger für Heizung",
            "type": "radio",
            "required": true,
            "config": {
              "options": [
                "Heizöl",
                "Holz",
                "Altholz",
                "Wärmepumpe",
                "Elektrizität",
                "Gas",
                "Fernwärme (Heisswasser oder Dampf)",
                "Kohle",
                "Sonnenkollektor"
              ]
            }
          },
          {
            "name": "energietrager-warmwasser",
            "label": "Wichtigster Energieträger für Warmwasser",
            "type": "radio",
            "required": true,
            "config": {
              "options": [
                "Heizöl",
                "Holz",
                "Altholz",
                "Wärmepumpe",
                "Elektrizität",
                "Gas",
                "Fernwärme (Heisswasser oder Dampf)",
                "Kohle",
                "Sonnenkollektor"
              ]
            }
          },
          {
            "name": "leistung",
            "label": "Leistung in kW",
            "type": "number",
            "required": true,
            "config": {
              "min": 0,
              "step": 1
            }
          },
          {
            "name": "wohnungen",
            "label": "Wohnungsliste",
            "type": "table",
            "required": true,
            "config": {
              "columns": [
                {
                  "name": "stockwerk",
                  "label": "Stockwerk",
                  "type": "text",
                  "required": true,
                  "config": {}
                },
                {
                  "name": "maisonette",
                  "label": "Maisonette",
                  "type": "radio",
                  "required": true,
                  "config": {
                    "options": ["Ja", "Nein"]
                  }
                },
                {
                  "name": "eingangs-nr",
                  "label": "Eingangs Nr",
                  "type": "text",
                  "required": true,
                  "config": {}
                },
                {
                  "name": "lage",
                  "label": "Lage",
                  "type": "text",
                  "required": true,
                  "config": {}
                },
                {
                  "name": "zimmer",
                  "label": "Zimmer",
                  "type": "number",
                  "required": true,
                  "config": {
                    "min": 0
                  }
                },
                {
                  "name": "flache",
                  "label": "Fläche",
                  "type": "number",
                  "required": true,
                  "config": {
                    "min": 0
                  }
                },
                {
                  "name": "kuchenart",
                  "label": "Küchenart",
                  "type": "radio",
                  "required": true,
                  "config": {
                    "options": [
                      "Küche (min. 4m²)",
                      "Kochnische (unter 4m²)",
                      "Weder Küche noch Kochnische"
                    ]
                  }
                }
              ]
            }
          }
        ]
      }
>>>>>>> 2ca9f4e1
    },
    "kategorie-des-vorhabens": {
      "label":
        "Handelt es sich beim Bauvorhaben um eine Baute oder / und Anlage?",
      "type": "checkbox",
      "required": true,
      "active-condition": [],
      "config": {
        "options": ["Baute(n)", "Anlage(n)"]
      }
    },
    "art-der-nutzung": {
      "label": "Welchem Zweck dient das Vorhaben?",
      "type": "checkbox",
      "required": true,
      "active-condition": [],
      "config": {
        "options": [
          "Wohnen",
          "Gewerbe / Dienstleistung",
          "Industrie",
          "Landwirtschaft",
          "Öffentliche Nutzung",
          "Forstwirtschaft",
          "Tourismus"
        ]
      }
    },
    "vorhaben-mit-baute": {
      "label": "Vorhaben mit Baute(n): Welche Tätigkeiten sind geplant?",
      "type": "checkbox",
      "required": true,
      "active-condition": [
        {
          "question": "kategorie-des-vorhabens",
          "value": { "in": ["Baute(n)"] }
        }
      ],
      "config": {
        "options": [
          "Abbruch / Rückbau",
          "Neubau",
          "Anbau / Erweiterung",
          "Umbau / Erneuerung / Sanierung",
          "Nutzungsänderung"
        ]
      }
    },
    "art-der-anlage": {
      "label": "Welche Anlagearten sind geplant?",
      "type": "multiselect",
      "required": true,
      "active-condition": [
        {
          "question": "kategorie-des-vorhabens",
          "value": { "in": ["Anlage(n)"] }
        }
      ],
      "config": {
        "options": [
          "Befestigte Fläche",
          "Ver- / Entsorgungsleitung",
          "Reklame",
          "Terrainveränderung",
          "Wärmepumpe",
          "Sondierbohrung",
          "Solaranlage",
          "Abfallanlage, Deponie",
          "Antennen"
        ],
        "allowCustom": true
      }
    },
    "art-der-befestigten-flache": {
      "label": "Um welche Art handelt es sich bei der befestigten Fläche?",
      "type": "multiselect",
      "required": true,
      "active-condition": [
        {
          "question": "art-der-anlage",
          "value": { "in": ["Befestigte Fläche"] }
        }
      ],
      "config": {
        "options": [
          "Verkehrsfläche",
          "Lagerplatz",
          "Vorplatz",
          "Terasse, Sitzplatz"
        ],
        "allowCustom": true
      }
    },
    "zweck-der-leitungen": {
      "label": "Welchem Zweck dienen die Leitungen?",
      "type": "multiselect",
      "required": true,
      "active-condition": [
        {
          "question": "art-der-anlage",
          "value": { "in": ["Ver- / Entsorgungsleitung"] }
        }
      ],
      "config": {
        "options": [
          "Abwasserentsorgung",
          "Wasserversorgung",
          "Energieversorgung",
          "Datenversorgung"
        ],
        "allowCustom": true
      }
    },
    "art-der-warmepumpe": {
      "label": "Welche Art Wärmepumpe ist vorgesehen?",
      "type": "radio",
      "required": true,
      "active-condition": [
        {
          "question": "art-der-anlage",
          "value": { "in": ["Wärmepumpe"] }
        }
      ],
      "config": {
        "options": [
          "Erd-Wärmepumpe",
          "Luft / Wasser-Wärmepumpe",
          "Wasser / Wasser-Wärmepumpe",
          "Sole / Wasser-Wärmepumpe"
        ]
      }
    },
    "tangiert-vorhaben-strasse": {
      "label": "Tangiert das Vorhaben direkt oder indirekt eine Strasse?",
      "type": "radio",
      "required": true,
      "active-condition": [],
      "config": {
        "options": ["Ja, direkt", "Ja, indirekt", "Nein"]
      }
    },
    "pfahlfundation-vorgesehen": {
      "label": "Ist eine Pfahlfundation vorgesehen?",
      "type": "radio",
      "required": true,
      "active-condition": [],
      "config": {
        "options": ["Ja", "Nein"]
      }
    },
    "baugrubenumschliessung-vorgesehen": {
      "label": "Ist eine Baugrubenumschliessung vorgesehen?",
      "type": "radio",
      "required": true,
      "active-condition": [],
      "config": {
        "options": ["Ja", "Nein"]
      }
    },
    "temporare-grundwasserabsenkung-notig": {
      "label":
        "Ist während den Bauarbeiten eine temporäre Grundwasserabsenkung nötig?",
      "type": "radio",
      "required": true,
      "active-condition": [],
      "config": {
        "options": ["Ja", "Nein"]
      }
    },
    "anlagen-mit-erheblichen-schadstoffemissionen": {
      "label":
        "Beinhaltet Ihr Vorhaben Anlagen mit erheblichen Schadstoffemissionen?",
      "type": "radio",
      "required": true,
      "active-condition": [],
      "config": {
        "options": ["Ja", "Nein"]
      }
    },
    "anlagen-mit-erheblichen-schadstoffemissionen-welche": {
      "label": "Welche?",
      "type": "text",
      "required": true,
      "active-condition": [
        {
          "question": "anlagen-mit-erheblichen-schadstoffemissionen",
          "value": { "in": ["Ja"] }
        }
      ],
      "config": {}
    },
    "anlagen-mit-erheblichen-strahlungsemissionen": {
      "label":
        "Beinhaltet Ihr Vorhaben Anlagen oder befindet sich in der Nähe (weniger als 100m) von Anlagen mit erheblichen Strahlungs-Emissionen (Sendeantennen, Trafostationen, Hochspannungsleitungen)?",
      "type": "radio",
      "required": true,
      "active-condition": [],
      "config": {
        "options": ["Ja", "Nein"]
      }
    },
    "anlagen-mit-erheblichen-strahlungsemissionen-welche": {
      "label": "Welche?",
      "type": "text",
      "required": true,
      "active-condition": [
        {
          "question": "anlagen-mit-erheblichen-strahlungsemissionen",
          "value": { "in": ["Ja"] }
        }
      ],
      "config": {}
    },
    "anlagen-mit-erheblichen-larmemissionen": {
      "label":
        "Beinhaltet Ihr Vorhaben den Bau oder die Änderung von Anlagen mit erheblichen Lärm-Emissionen (z.B. Verkehr, Lüftungen, Maschinen)?",
      "type": "radio",
      "required": true,
      "active-condition": [],
      "config": {
        "options": ["Ja", "Nein"]
      }
    },
    "larmbelastetes-gebiet": {
      "label":
        "Befindet sich die geplante Baute/Anlage im Bereich eines Lärmbelastungskatasters resp. in einem lärmbelasteten Gebiet?",
      "type": "radio",
      "required": true,
      "active-condition": [],
      "config": {
        "options": ["Ja", "Nein"]
      }
    },
    "aussenbeleuchtung": {
      "label": "Ist bei Ihrem Vorhaben eine Aussenbeleuchtung vorgesehen?",
      "type": "radio",
      "required": true,
      "active-condition": [],
      "config": {
        "options": ["Ja", "Nein"]
      }
    },
    "wassergefahrdende-stoffe": {
      "label":
        "Werden wassergefährdende Stoffe/Flüssigkeiten gelagert oder umgeschlagen?",
      "type": "radio",
      "required": true,
      "active-condition": [],
      "config": {
        "options": ["Ja", "Nein"]
      }
    },
    "brandschutztechnisch-gefahrliche-stoffe": {
      "label": "Werden brandschutztechnisch gefährliche Stoffe gelagert?",
      "type": "radio",
      "required": true,
      "active-condition": [],
      "config": {
        "options": ["Ja", "Nein"]
      }
    },
    "bodenbelastungen": {
      "label":
        "Sind Bodenbelastungen gemäss „Wegleitung Bodenaushub“ (BAFU 2001) zu erwarten?",
      "type": "radio",
      "required": true,
      "active-condition": [],
      "config": {
        "options": ["Ja", "Nein"]
      }
    },
    "boden-5000m2": {
      "label": "Sind mit dem Vorhaben 5‘000m² Boden (oder mehr) betroffen?",
      "type": "radio",
      "required": true,
      "active-condition": [],
      "config": {
        "options": ["Ja", "Nein"]
      }
    },
    "ordendliche-mindestabstande": {
      "label":
        "Werden ordentliche Mindestabstände unterschritten resp. Ausnahmen beansprucht?",
      "type": "radio",
      "required": true,
      "active-condition": [],
      "config": {
        "options": ["Ja", "Nein"]
      }
    },
    "auswirkungen-auf-arbeitnehmer": {
      "label":
        "Ergeben sich durch das Vorhaben Auswirkungen auf Arbeitnehmer eines Betriebes?",
      "type": "radio",
      "required": true,
      "active-condition": [],
      "config": {
        "options": ["Ja", "Nein"]
      }
    },
    "200m3-bauabfalle": {
      "label":
        "Fallen mehr als 200 m 3 Bauabfälle/Bauschutt an und/oder wurde das Bauobjekt vor 1990 erstellt?",
      "type": "radio",
      "required": true,
      "active-condition": [],
      "config": {
        "options": ["Ja", "Nein"]
      }
    },
    "alarmierungseinrichtung-tangiert": {
      "label":
        "Wird eine bestehende Alarmierungseinrichtung durch das Bauvorhaben tangiert?",
      "type": "radio",
      "required": true,
      "active-condition": [],
      "config": {
        "options": ["Ja", "Nein"]
      }
    },
    "lebensmittel-umgehen": {
      "label":
        "Wird mit Lebensmitteln umgegangen (Herstellung, Verarbeitung, Behandlung, Lagerung, Transport, Abgabe)?",
      "type": "radio",
      "required": true,
      "active-condition": [],
      "config": {
        "options": ["Ja", "Nein"]
      }
    },
    "trinkwasser-abgeben": {
      "label":
        "Dient die Anlage/das Vorhaben dazu, Trinkwasser (zum Trinken, zum Kochen, zur Zubereitung von Lebensmitteln) an Zwischen- oder Endabnehmer abzugeben (Abgabe an Dritte)?",
      "type": "radio",
      "required": true,
      "active-condition": [],
      "config": {
        "options": ["Ja", "Nein"]
      }
    },
    "offentlich-duschanlage-oder-bad": {
      "label":
        "Beinhaltet das Vorhaben öffentlich zugängliche Duschanlagen oder ist ein öffentlich (z.B. Hotel) zugängliches Bad (Schwimm-, Sprudel-, Sole-, Therapiebad, Whirlpool oder Kinderplanschbecken) vorgesehen?",
      "type": "radio",
      "required": true,
      "active-condition": [],
      "config": {
        "options": ["Ja", "Nein"]
      }
    },
    "gewerbliche-nutzflachen": {
      "label":
        "Sind im Zusammenhang mit dem vorliegenden Gesuch neue gewerbliche Nutzflächen resp. Verkaufsflächen vorgesehen?",
      "type": "radio",
      "required": true,
      "active-condition": [],
      "config": {
        "options": ["Ja", "Nein"]
      }
    },
    "gewerbliche-nutzflachen-grosse": {
      "label": "Wie gross ist / sind diese in m²?",
      "type": "number",
      "required": true,
      "active-condition": [
        {
          "question": "gewerbliche-nutzflachen",
          "value": { "in": ["Ja"] }
        }
      ],
      "config": {
        "options": ["Ja", "Nein"]
      }
    },
    "hohe-der-anlage": {
      "label": "Wie hoch ist die Anlage in m?",
      "type": "number",
      "required": true,
      "active-condition": [
        {
          "question": "art-der-anlage",
          "value": { "in": ["Antennen"] }
        }
      ],
      "config": {
        "step": 1,
        "min": 0
      }
    },
    "geometer": {
      "label":
        "Bitte wählen Sie zur Nachführung der amtlichen Vermessung einen Geometer aus.",
      "type": "radio",
      "required": true,
      "active-condition": [],
      "config": {
        "options": [
          "Trigonet AG (Stans)",
          "Geoterra AG (Richterswil, Siebnen, Pfäffikon, Einsiedeln)",
          "Lukas Domeisen AG (Uznach)",
          "HSK Ingenieur AG (Goldau, Küssnacht, Brunnen)",
          "geometrie plus ag (Freienback, Einsiedeln)",
          "Wild Ingenieure AG (Küssnacht)"
        ]
      }
    },
    "baugespann-errichtet": {
      "label": "Das Baugespann wurde / wird errichtet am:",
      "type": "text",
      "required": false,
      "active-condition": [],
      "config": {}
    },
    "kein-baugespann-begrundung": {
      "label": "Falls kein Baugespann erstellt wird, ist dies zu begründen:",
      "type": "text",
      "required": false,
      "active-condition": [],
      "config": {}
    },
    "baukosten": {
      "label": "Baukosten in CHF (Summe der BKP-Positionen 1, 2 und 4):",
      "type": "number",
      "required": true,
      "active-condition": [],
      "config": {
        "min": 0,
        "step": 1
      }
    },
    "gebaudevolumen": {
      "label": "Gebäudevolumen in m³ nach SIA 116 / SIA 416:",
      "type": "number",
      "required": true,
      "active-condition": [],
      "config": {
        "min": 0,
        "step": 0.5
      }
    },
    "ausnahmen": {
      "label": "Folgende Ausnahmen werden beansprucht:",
      "type": "multiselect",
      "required": true,
      "active-condition": [
        {
          "question": "ordendliche-mindestabstande",
          "value": { "in": ["Ja"] }
        }
      ],
      "config": {
        "options": [
          "Unterschreitung Grenzabstand",
          "Unterschreitung Gebäudeabstand",
          "Unterschreitung Gewässerabstand",
          "Unterschreitung Gewässerraum",
          "Unterschreitung Waldabstand",
          "Unterschreitung Stassenabstand oder Verletzung Strassenbaulinie"
        ],
        "allowCustom": true
      }
    },
    "ausnahmen-begrundung": {
      "label":
        "Begründen Sie mit stichhaltigen Argumenten, warum der ordentliche Mindestabstand nicht eingehalten werden kann und folglich eine Ausnahmebewilligung beantragt wird:",
      "type": "text",
      "required": true,
      "active-condition": [
        {
          "question": "ordendliche-mindestabstande",
          "value": { "in": ["Ja"] }
        }
      ],
      "config": {}
    },
    "grundeigentumerschaft": {
      "label": "Grundeigentümerschaft:",
      "type": "table",
      "required": true,
      "active-condition": [],
      "config": {
        "columns": [
          {
            "name": "firma",
            "label": "Firma",
            "type": "text",
            "required": false,
            "config": {}
          },
          {
            "name": "name",
            "label": "Name, Vorname",
            "type": "text",
            "required": true,
            "config": {}
          },
          {
            "name": "strasse",
            "label": "Strasse, Nr.",
            "type": "text",
            "required": true,
            "config": {}
          },
          {
            "name": "ort",
            "label": "PLZ, Ort",
            "type": "text",
            "required": true,
            "config": {}
          },
          {
            "name": "email",
            "label": "E-Mail",
            "type": "text",
            "required": false,
            "config": {}
          },
          {
            "name": "tel",
            "label": "Tel. Nr.",
            "type": "text",
            "required": false,
            "config": {}
          }
        ]
      }
    },
    "bauherrschaft": {
      "label": "Bauherrschaft:",
      "type": "table",
      "required": true,
      "active-condition": [],
      "config": {
        "columns": [
          {
            "name": "firma",
            "label": "Firma",
            "type": "text",
            "required": false,
            "config": {}
          },
          {
            "name": "name",
            "label": "Name, Vorname",
            "type": "text",
            "required": true,
            "config": {}
          },
          {
            "name": "strasse",
            "label": "Strasse, Nr.",
            "type": "text",
            "required": true,
            "config": {}
          },
          {
            "name": "ort",
            "label": "PLZ, Ort",
            "type": "text",
            "required": true,
            "config": {}
          },
          {
            "name": "email",
            "label": "E-Mail",
            "type": "text",
            "required": false,
            "config": {}
          },
          {
            "name": "tel",
            "label": "Tel. Nr.",
            "type": "text",
            "required": false,
            "config": {}
          }
        ]
      }
    },
    "projektverfasser-planer": {
      "label": "Projektverfasser / Planer:",
      "type": "table",
      "required": true,
      "active-condition": [],
      "config": {
        "columns": [
          {
            "name": "firma",
            "label": "Firma",
            "type": "text",
            "required": false,
            "config": {}
          },
          {
            "name": "name",
            "label": "Name, Vorname",
            "type": "text",
            "required": true,
            "config": {}
          },
          {
            "name": "strasse",
            "label": "Strasse, Nr.",
            "type": "text",
            "required": true,
            "config": {}
          },
          {
            "name": "ort",
            "label": "PLZ, Ort",
            "type": "text",
            "required": true,
            "config": {}
          },
          {
            "name": "email",
            "label": "E-Mail",
            "type": "text",
            "required": false,
            "config": {}
          },
          {
            "name": "tel",
            "label": "Tel. Nr.",
            "type": "text",
            "required": false,
            "config": {}
          }
        ]
      }
    }
  }
}<|MERGE_RESOLUTION|>--- conflicted
+++ resolved
@@ -250,14 +250,13 @@
     "vorentscheid": { "title": "Vorentscheid", "parent": null, "questions": [] }
   },
   "questions": {
-<<<<<<< HEAD
     "parzelle": {
       "label": "Parzellennr.",
       "type": "number",
       "required": true,
       "active-condition": [],
       "config": {}
-=======
+    },
     "gwr": {
       "label": "Gebäude- und Wohnungsregister",
       "type": "gwr",
@@ -459,7 +458,6 @@
           }
         ]
       }
->>>>>>> 2ca9f4e1
     },
     "kategorie-des-vorhabens": {
       "label":
