--- conflicted
+++ resolved
@@ -1,5 +1,4 @@
 [
-<<<<<<< HEAD
 {
   "model": "core.airaction",
   "pk": 1,
@@ -845,6 +844,21 @@
   }
 },
 {
+  "model": "user.group",
+  "pk": 4,
+  "fields": {
+    "role": 4,
+    "service": null,
+    "name": "Portal",
+    "phone": null,
+    "zip": null,
+    "city": null,
+    "address": null,
+    "email": null,
+    "website": null
+  }
+},
+{
   "model": "user.location",
   "pk": 1,
   "fields": {
@@ -1317,710 +1331,13 @@
     "role_parent": null,
     "name": "Gemeinde"
   }
+},
+{
+  "model": "user.role",
+  "pk": 4,
+  "fields": {
+    "role_parent": null,
+    "name": "Portal"
+  }
 }
-=======
-  {
-    "model": "core.araction",
-    "pk": 1,
-    "fields": {
-      "available_resource": "apilist",
-      "action_name": "index",
-      "hidden": 0
-    }
-  },
-  {
-    "model": "core.availableresource",
-    "pk": "apilist",
-    "fields": {
-      "module_name": "apilist",
-      "controller_name": "apilist",
-      "description":
-        "Page with a list of instances received from an API backend"
-    }
-  },
-  {
-    "model": "core.resource",
-    "pk": 1,
-    "fields": {
-      "available_resource": "apilist",
-      "name": "Neue Dossiers",
-      "description": null,
-      "template": null,
-      "class_field": null,
-      "hidden": 0,
-      "sort": 0
-    }
-  },
-  {
-    "model": "core.rapilist",
-    "pk": 1,
-    "fields": {
-      "resource": "1",
-      "instance_state": "2"
-    }
-  },
-  {
-    "model": "core.rroleacl",
-    "pk": 1,
-    "fields": {
-      "resource": 1,
-      "role": 3
-    }
-  },
-  {
-    "model": "instance.form",
-    "pk": 1,
-    "fields": {
-      "form_state": 1,
-      "name": "baugesuch-reklamegesuch",
-      "description": "Baugesuch, Reklamegesuch"
-    }
-  },
-  {
-    "model": "instance.form",
-    "pk": 2,
-    "fields": {
-      "form_state": 1,
-      "name": "projektanderung",
-      "description": "Projekt\u00e4nderung"
-    }
-  },
-  {
-    "model": "instance.form",
-    "pk": 3,
-    "fields": {
-      "form_state": 1,
-      "name": "vorentscheid-gemass-ss84-pbg",
-      "description": "Vorentscheid gem\u00e4ss \u00a784 PBG"
-    }
-  },
-  {
-    "model": "instance.form",
-    "pk": 4,
-    "fields": {
-      "form_state": 1,
-      "name": "vorabklarung",
-      "description": "Vorabkl\u00e4rung"
-    }
-  },
-  {
-    "model": "instance.form",
-    "pk": 5,
-    "fields": {
-      "form_state": 1,
-      "name": "baumeldung-fur-geringfugiges-vorhaben",
-      "description": "Baumeldung f\u00fcr geringf\u00fcgiges Vorhaben"
-    }
-  },
-  {
-    "model": "instance.form",
-    "pk": 6,
-    "fields": {
-      "form_state": 1,
-      "name": "technische-bewilligung",
-      "description": "Technische Bewilligung"
-    }
-  },
-  {
-    "model": "instance.form",
-    "pk": 7,
-    "fields": {
-      "form_state": 1,
-      "name": "konzession-fur-wasserentnahme",
-      "description": "Konzession f\u00fcr Wasserentnahme"
-    }
-  },
-  {
-    "model": "instance.form",
-    "pk": 8,
-    "fields": {
-      "form_state": 1,
-      "name": "plangenehmigungsgesuch",
-      "description": "Plangenehmigungsgesuch"
-    }
-  },
-  {
-    "model": "instance.form",
-    "pk": 9,
-    "fields": {
-      "form_state": 1,
-      "name": "projektgenehmigungsgesuch-gemass-ss15-strag",
-      "description": "Projektgenehmigungsgesuch gem\u00e4ss \u00a715 StraG"
-    }
-  },
-  {
-    "model": "instance.form",
-    "pk": 10,
-    "fields": {
-      "form_state": 1,
-      "name": "anlassbewilligungen-verkehrsbewilligungen",
-      "description": "Anlassbewilligungen / Verkehrsbewilligungen"
-    }
-  },
-  {
-    "model": "instance.formstate",
-    "pk": 1,
-    "fields": {
-      "name": "Published"
-    }
-  },
-  {
-    "model": "instance.instancestate",
-    "pk": 1,
-    "fields": {
-      "name": "new",
-      "sort": 0
-    }
-  },
-  {
-    "model": "instance.instancestate",
-    "pk": 2,
-    "fields": {
-      "name": "comm",
-      "sort": 1
-    }
-  },
-  {
-    "model": "user.group",
-    "pk": 1,
-    "fields": {
-      "role": 1,
-      "service": null,
-      "name": "Admin",
-      "phone": null,
-      "zip": null,
-      "city": null,
-      "address": null,
-      "email": null,
-      "website": null
-    }
-  },
-  {
-    "model": "user.group",
-    "pk": 2,
-    "fields": {
-      "role": 2,
-      "service": null,
-      "name": "Guest",
-      "phone": null,
-      "zip": null,
-      "city": null,
-      "address": null,
-      "email": null,
-      "website": null
-    }
-  },
-  {
-    "model": "user.group",
-    "pk": 3,
-    "fields": {
-      "role": 3,
-      "service": null,
-      "name": "Bauverwaltung Gemeinde Schwyz",
-      "phone": null,
-      "zip": null,
-      "city": null,
-      "address": null,
-      "email": null,
-      "website": null
-    }
-  },
-  {
-    "model": "user.group",
-    "pk": 4,
-    "fields": {
-      "role": 4,
-      "service": null,
-      "name": "Portal",
-      "phone": null,
-      "zip": null,
-      "city": null,
-      "address": null,
-      "email": null,
-      "website": null
-    }
-  },
-  {
-    "model": "user.location",
-    "pk": 1,
-    "fields": {
-      "communal_cantonal_number": null,
-      "communal_federal_number": "1311",
-      "district_number": null,
-      "section_number": null,
-      "name": "Gersau",
-      "commune_name": "Gersau",
-      "district_name": null,
-      "section_name": null,
-      "zip": null
-    }
-  },
-  {
-    "model": "user.location",
-    "pk": 2,
-    "fields": {
-      "communal_cantonal_number": null,
-      "communal_federal_number": "1321",
-      "district_number": null,
-      "section_number": null,
-      "name": "Feusisberg",
-      "commune_name": "Feusisberg",
-      "district_name": null,
-      "section_name": null,
-      "zip": null
-    }
-  },
-  {
-    "model": "user.location",
-    "pk": 3,
-    "fields": {
-      "communal_cantonal_number": null,
-      "communal_federal_number": "1322",
-      "district_number": null,
-      "section_number": null,
-      "name": "Freienbach",
-      "commune_name": "Freienbach",
-      "district_name": null,
-      "section_name": null,
-      "zip": null
-    }
-  },
-  {
-    "model": "user.location",
-    "pk": 4,
-    "fields": {
-      "communal_cantonal_number": null,
-      "communal_federal_number": "1323",
-      "district_number": null,
-      "section_number": null,
-      "name": "Wollerau",
-      "commune_name": "Wollerau",
-      "district_name": null,
-      "section_name": null,
-      "zip": null
-    }
-  },
-  {
-    "model": "user.location",
-    "pk": 5,
-    "fields": {
-      "communal_cantonal_number": null,
-      "communal_federal_number": "1331",
-      "district_number": null,
-      "section_number": null,
-      "name": "K\u00fcssnacht",
-      "commune_name": "K\u00fcssnacht",
-      "district_name": null,
-      "section_name": null,
-      "zip": null
-    }
-  },
-  {
-    "model": "user.location",
-    "pk": 6,
-    "fields": {
-      "communal_cantonal_number": null,
-      "communal_federal_number": "1341",
-      "district_number": null,
-      "section_number": null,
-      "name": "Altendorf",
-      "commune_name": "Altendorf",
-      "district_name": null,
-      "section_name": null,
-      "zip": null
-    }
-  },
-  {
-    "model": "user.location",
-    "pk": 7,
-    "fields": {
-      "communal_cantonal_number": null,
-      "communal_federal_number": "1342",
-      "district_number": null,
-      "section_number": null,
-      "name": "Galgenen",
-      "commune_name": "Galgenen",
-      "district_name": null,
-      "section_name": null,
-      "zip": null
-    }
-  },
-  {
-    "model": "user.location",
-    "pk": 8,
-    "fields": {
-      "communal_cantonal_number": null,
-      "communal_federal_number": "1343",
-      "district_number": null,
-      "section_number": null,
-      "name": "Innerthal",
-      "commune_name": "Innerthal",
-      "district_name": null,
-      "section_name": null,
-      "zip": null
-    }
-  },
-  {
-    "model": "user.location",
-    "pk": 9,
-    "fields": {
-      "communal_cantonal_number": null,
-      "communal_federal_number": "1344",
-      "district_number": null,
-      "section_number": null,
-      "name": "Lachen",
-      "commune_name": "Lachen",
-      "district_name": null,
-      "section_name": null,
-      "zip": null
-    }
-  },
-  {
-    "model": "user.location",
-    "pk": 10,
-    "fields": {
-      "communal_cantonal_number": null,
-      "communal_federal_number": "1345",
-      "district_number": null,
-      "section_number": null,
-      "name": "Reichenburg",
-      "commune_name": "Reichenburg",
-      "district_name": null,
-      "section_name": null,
-      "zip": null
-    }
-  },
-  {
-    "model": "user.location",
-    "pk": 11,
-    "fields": {
-      "communal_cantonal_number": null,
-      "communal_federal_number": "1346",
-      "district_number": null,
-      "section_number": null,
-      "name": "Sch\u00fcbelbach",
-      "commune_name": "Sch\u00fcbelbach",
-      "district_name": null,
-      "section_name": null,
-      "zip": null
-    }
-  },
-  {
-    "model": "user.location",
-    "pk": 12,
-    "fields": {
-      "communal_cantonal_number": null,
-      "communal_federal_number": "1347",
-      "district_number": null,
-      "section_number": null,
-      "name": "Tuggen",
-      "commune_name": "Tuggen",
-      "district_name": null,
-      "section_name": null,
-      "zip": null
-    }
-  },
-  {
-    "model": "user.location",
-    "pk": 13,
-    "fields": {
-      "communal_cantonal_number": null,
-      "communal_federal_number": "1348",
-      "district_number": null,
-      "section_number": null,
-      "name": "Vorderthal",
-      "commune_name": "Vorderthal",
-      "district_name": null,
-      "section_name": null,
-      "zip": null
-    }
-  },
-  {
-    "model": "user.location",
-    "pk": 14,
-    "fields": {
-      "communal_cantonal_number": null,
-      "communal_federal_number": "1349",
-      "district_number": null,
-      "section_number": null,
-      "name": "Wangen",
-      "commune_name": "Wangen",
-      "district_name": null,
-      "section_name": null,
-      "zip": null
-    }
-  },
-  {
-    "model": "user.location",
-    "pk": 15,
-    "fields": {
-      "communal_cantonal_number": null,
-      "communal_federal_number": "1361",
-      "district_number": null,
-      "section_number": null,
-      "name": "Alpthal",
-      "commune_name": "Alpthal",
-      "district_name": null,
-      "section_name": null,
-      "zip": null
-    }
-  },
-  {
-    "model": "user.location",
-    "pk": 16,
-    "fields": {
-      "communal_cantonal_number": null,
-      "communal_federal_number": "1362",
-      "district_number": null,
-      "section_number": null,
-      "name": "Arth",
-      "commune_name": "Arth",
-      "district_name": null,
-      "section_name": null,
-      "zip": null
-    }
-  },
-  {
-    "model": "user.location",
-    "pk": 17,
-    "fields": {
-      "communal_cantonal_number": null,
-      "communal_federal_number": "1363",
-      "district_number": null,
-      "section_number": null,
-      "name": "Illgau",
-      "commune_name": "Illgau",
-      "district_name": null,
-      "section_name": null,
-      "zip": null
-    }
-  },
-  {
-    "model": "user.location",
-    "pk": 18,
-    "fields": {
-      "communal_cantonal_number": null,
-      "communal_federal_number": "1364",
-      "district_number": null,
-      "section_number": null,
-      "name": "Ingenbohl",
-      "commune_name": "Ingenbohl",
-      "district_name": null,
-      "section_name": null,
-      "zip": null
-    }
-  },
-  {
-    "model": "user.location",
-    "pk": 19,
-    "fields": {
-      "communal_cantonal_number": null,
-      "communal_federal_number": "1365",
-      "district_number": null,
-      "section_number": null,
-      "name": "Lauerz",
-      "commune_name": "Lauerz",
-      "district_name": null,
-      "section_name": null,
-      "zip": null
-    }
-  },
-  {
-    "model": "user.location",
-    "pk": 20,
-    "fields": {
-      "communal_cantonal_number": null,
-      "communal_federal_number": "1366",
-      "district_number": null,
-      "section_number": null,
-      "name": "Morschach",
-      "commune_name": "Morschach",
-      "district_name": null,
-      "section_name": null,
-      "zip": null
-    }
-  },
-  {
-    "model": "user.location",
-    "pk": 21,
-    "fields": {
-      "communal_cantonal_number": null,
-      "communal_federal_number": "1367",
-      "district_number": null,
-      "section_number": null,
-      "name": "Muotathal",
-      "commune_name": "Muotathal",
-      "district_name": null,
-      "section_name": null,
-      "zip": null
-    }
-  },
-  {
-    "model": "user.location",
-    "pk": 22,
-    "fields": {
-      "communal_cantonal_number": null,
-      "communal_federal_number": "1368",
-      "district_number": null,
-      "section_number": null,
-      "name": "Oberiberg",
-      "commune_name": "Oberiberg",
-      "district_name": null,
-      "section_name": null,
-      "zip": null
-    }
-  },
-  {
-    "model": "user.location",
-    "pk": 23,
-    "fields": {
-      "communal_cantonal_number": null,
-      "communal_federal_number": "1369",
-      "district_number": null,
-      "section_number": null,
-      "name": "Riemenstalden",
-      "commune_name": "Riemenstalden",
-      "district_name": null,
-      "section_name": null,
-      "zip": null
-    }
-  },
-  {
-    "model": "user.location",
-    "pk": 24,
-    "fields": {
-      "communal_cantonal_number": null,
-      "communal_federal_number": "1370",
-      "district_number": null,
-      "section_number": null,
-      "name": "Rothenthurm",
-      "commune_name": "Rothenthurm",
-      "district_name": null,
-      "section_name": null,
-      "zip": null
-    }
-  },
-  {
-    "model": "user.location",
-    "pk": 25,
-    "fields": {
-      "communal_cantonal_number": null,
-      "communal_federal_number": "1371",
-      "district_number": null,
-      "section_number": null,
-      "name": "Sattel",
-      "commune_name": "Sattel",
-      "district_name": null,
-      "section_name": null,
-      "zip": null
-    }
-  },
-  {
-    "model": "user.location",
-    "pk": 26,
-    "fields": {
-      "communal_cantonal_number": null,
-      "communal_federal_number": "1372",
-      "district_number": null,
-      "section_number": null,
-      "name": "Schwyz",
-      "commune_name": "Schwyz",
-      "district_name": null,
-      "section_name": null,
-      "zip": null
-    }
-  },
-  {
-    "model": "user.location",
-    "pk": 27,
-    "fields": {
-      "communal_cantonal_number": null,
-      "communal_federal_number": "1373",
-      "district_number": null,
-      "section_number": null,
-      "name": "Steinen",
-      "commune_name": "Steinen",
-      "district_name": null,
-      "section_name": null,
-      "zip": null
-    }
-  },
-  {
-    "model": "user.location",
-    "pk": 28,
-    "fields": {
-      "communal_cantonal_number": null,
-      "communal_federal_number": "1374",
-      "district_number": null,
-      "section_number": null,
-      "name": "Steinerberg",
-      "commune_name": "Steinerberg",
-      "district_name": null,
-      "section_name": null,
-      "zip": null
-    }
-  },
-  {
-    "model": "user.location",
-    "pk": 29,
-    "fields": {
-      "communal_cantonal_number": null,
-      "communal_federal_number": "1375",
-      "district_number": null,
-      "section_number": null,
-      "name": "Unteriberg",
-      "commune_name": "Unteriberg",
-      "district_name": null,
-      "section_name": null,
-      "zip": null
-    }
-  },
-  {
-    "model": "user.location",
-    "pk": 30,
-    "fields": {
-      "communal_cantonal_number": null,
-      "communal_federal_number": "1301",
-      "district_number": null,
-      "section_number": null,
-      "name": "Einsiedeln",
-      "commune_name": "Einsiedeln",
-      "district_name": null,
-      "section_name": null,
-      "zip": null
-    }
-  },
-  {
-    "model": "user.role",
-    "pk": 1,
-    "fields": {
-      "role_parent": null,
-      "name": "Admin"
-    }
-  },
-  {
-    "model": "user.role",
-    "pk": 2,
-    "fields": {
-      "role_parent": null,
-      "name": "Guest"
-    }
-  },
-  {
-    "model": "user.role",
-    "pk": 3,
-    "fields": {
-      "role_parent": null,
-      "name": "Gemeinde"
-    }
-  },
-  {
-    "model": "user.role",
-    "pk": 4,
-    "fields": {
-      "role_parent": null,
-      "name": "Portal"
-    }
-  }
->>>>>>> 02aa7b1e
 ]