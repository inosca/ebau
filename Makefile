SHELL:=/bin/sh

# http://clarkgrubb.com/makefile-style-guide#phony-targets

.DEFAULT_GOAL := help

GIT_USER=$(shell git config user.email)

.PHONY: help
help: ## Show the help messages
	@grep -E '^[a-zA-Z_-]+:.*?## .*$$' $(MAKEFILE_LIST) | sort -k 1,1 | awk 'BEGIN {FS = ":.*?## "}; {printf "\033[36m%-30s\033[0m %s\n", $$1, $$2}'


.PHONY: js
js:
	npm run build --prefix ./php/public


.PHONY: js-watch
js-watch:
	npm run watch --prefix ./kt_uri/configuration/public


.PHONY: css
css: ## Create the css files from the sass files
	@cd camac/configuration/public/css/; make css


.PHONY: css-watch
css-watch: ## Watch the sass files and create the css when they change
	@cd camac/configuration/public/css/; make watch


.PHONY: install-api-doc
install-api-doc: ## installs the api doc generator tool
	npm i -g apidoc


.PHONY: generate-api-doc
generate-api-doc: ## generates documentation for the i-web portal API
	apidoc -i kt_uri/configuration/Custom/modules/portal/controllers/ -o doc/
	@echo "Documentation was saved in /doc folder."


.PHONY: clear-cache
clear-cache: ## Clear the memcache
	@docker-compose exec php php -d xdebug.remote_enable=off /var/www/camac/cronjob/clear-cache.php

.PHONY: dumpconfig
dumpconfig: ## Dump the configuration tables
	@docker-compose exec django python manage.py dumpconfig

<<<<<<< HEAD

.PHONY: dumpdata ## Dump the data tables
dumpdata:
=======
.PHONY: dumpdata
dumpdata: ## Dump the data tables
>>>>>>> afc09603
	docker-compose exec django /app/manage.py dumpcamacdata

.PHONY: loadconfig
loadconfig: ## Load config.json
	@docker-compose exec django python manage.py loadconfig

<<<<<<< HEAD
.PHONY: dbshell ## Start a psql shell
dbshell:
	@docker-compose exec db psql -Ucamac


######### Changes from eBau Bern #########

.PHONY: mergeconfig
mergeconfig: ## Merge config.json
	git mergetool --tool=jsondiff
	make sequencenamespace

.PHONY: migrate
migrate:  ## Migrate schema
	docker-compose exec django /app/manage.py migrate
	make sequencenamespace

.PHONY: grunt-build
grunt-build: ## Grunt build
	docker-compose exec web sh -c "cd configuration/public && npm run build"

.PHONY: grunt-watch
grunt-watch: ## Grunt watch
	docker-compose exec web sh -c "cd configuration/public && npm run build && npm run watch"

.PHONY: makemigrations
makemigrations: ## Create schema migrations
	docker-compose exec django /app/manage.py makemigrations

.PHONY: flush
flush:	## Flush database
	@docker-compose exec django /app/manage.py flush

# Directory for DB snapshots
.PHONY: _db_snapshots_dir
_db_snapshots_dir:
	@mkdir -p db_snapshots

.PHONY: db_snapshot
db_snapshot: _db_snapshots_dir  ## Make a snapshot of the current state of the database
	@docker-compose exec db  pg_dump -Ucamac -c > db_snapshots/$(shell date -Iseconds).sql

.PHONY: db_restore
db_restore:  ## Restore latest DB snapshot created with `make db_snapshot`
	@mkdir -p db_snapshots
	@echo "restoring from $(SNAPSHOT)"
	@docker-compose exec -T db psql -Ucamac < $(SNAPSHOT) > /dev/null

.PHONY: sequencenamespace
sequencenamespace:  ## Set the Sequence namespace for a given user. GIT_USER is detected from your git repository.
	@docker-compose exec django make sequencenamespace GIT_USER=$(GIT_USER)

.PHONY: log
log: ## Show logs of web container
	@docker-compose logs --follow php

.PHONY: clearcache
clearcache: ## Clear cache
	@docker-compose exec php php /var/www/camac/cronjob/clear-cache.php

.PHONY: install
install: composer-install npm-install bower-install ## Run install commands

.PHONY: test
test: ## Run backend tests
	@docker-compose exec django make test

.PHONY: composer-install
composer-install: ## Install php dependencies
	docker-compose exec web composer install -d /var/www/camac
	docker-compose exec web composer install -d /var/www/configuration

.PHONY: npm-install
npm-install: ## Install js dependencies
	docker-compose exec web npm install --prefix /var/www/configuration/public

.PHONY: bower-install
bower-install: ## Install frontend dependencies
	docker-compose exec web bash -c "cd /var/www/configuration/public && bower install --allow-root"

.PHONY: dev
dev: loadconfig install grunt-watch ## Loads config, installs dependencies and continuously rebuilds CSS/JS when files change
=======
.PHONY: dbshell
dbshell: ## Start a psql shell
	@docker-compose exec db psql -Ucamac
>>>>>>> afc09603
<|MERGE_RESOLUTION|>--- conflicted
+++ resolved
@@ -50,23 +50,16 @@
 dumpconfig: ## Dump the configuration tables
 	@docker-compose exec django python manage.py dumpconfig
 
-<<<<<<< HEAD
-
-.PHONY: dumpdata ## Dump the data tables
-dumpdata:
-=======
 .PHONY: dumpdata
 dumpdata: ## Dump the data tables
->>>>>>> afc09603
 	docker-compose exec django /app/manage.py dumpcamacdata
 
 .PHONY: loadconfig
 loadconfig: ## Load config.json
 	@docker-compose exec django python manage.py loadconfig
 
-<<<<<<< HEAD
-.PHONY: dbshell ## Start a psql shell
-dbshell:
+.PHONY: dbshell
+dbshell: ## Start a psql shell
 	@docker-compose exec db psql -Ucamac
 
 
@@ -146,9 +139,4 @@
 	docker-compose exec web bash -c "cd /var/www/configuration/public && bower install --allow-root"
 
 .PHONY: dev
-dev: loadconfig install grunt-watch ## Loads config, installs dependencies and continuously rebuilds CSS/JS when files change
-=======
-.PHONY: dbshell
-dbshell: ## Start a psql shell
-	@docker-compose exec db psql -Ucamac
->>>>>>> afc09603
+dev: loadconfig install grunt-watch ## Loads config, installs dependencies and continuously rebuilds CSS/JS when files change