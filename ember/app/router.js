import EmberRouter from '@ember/routing/router'
import config from './config/environment'

const Router = EmberRouter.extend({
  location: config.locationType,
  rootURL: config.rootURL
})

Router.map(function() {
  this.route('login')
<<<<<<< HEAD
  this.route('notfound', { path: '/*path' })
=======
  this.route('app-shell')
>>>>>>> ed435b7a

  this.route('protected', { path: '/' }, function() {
    this.route('index', { path: '/', resetNamespace: true })
    this.route('instances', { resetNamespace: true }, function() {
      this.route('new', function() {
        this.route('type')
      })
      this.route('edit', { path: '/:instance_id' }, function() {
        this.route('b', { path: 'grundinformationen' }, function() {
          this.route('1', { path: 'lokalisierung' })
          this.route('2', { path: 'kategorisierung' })
          this.route('3', { path: 'allgemeine-informationen-zum-vorhaben' })
          this.route('4', { path: 'ausnahmebewilligungen' })
        })
      })
    })
  })
})

export default Router<|MERGE_RESOLUTION|>--- conflicted
+++ resolved
@@ -8,11 +8,8 @@
 
 Router.map(function() {
   this.route('login')
-<<<<<<< HEAD
+  this.route('app-shell')
   this.route('notfound', { path: '/*path' })
-=======
-  this.route('app-shell')
->>>>>>> ed435b7a
 
   this.route('protected', { path: '/' }, function() {
     this.route('index', { path: '/', resetNamespace: true })
